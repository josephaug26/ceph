// -*- mode:C++; tab-width:8; c-basic-offset:2; indent-tabs-mode:t -*-
// vim: ts=8 sw=2 smarttab
/*
 * Ceph - scalable distributed file system
 *
 * Copyright (C) 2004-2012 Sage Weil <sage@newdream.net>
 *
 * This is free software; you can redistribute it and/or
 * modify it under the terms of the GNU Lesser General Public
 * License version 2.1, as published by the Free Software
 * Foundation.  See file COPYING.
 *
 */

#include <limits.h>

#include "IoCtxImpl.h"

#include "librados/AioCompletionImpl.h"
#include "librados/PoolAsyncCompletionImpl.h"
#include "librados/RadosClient.h"
#include "include/assert.h"

#define dout_subsys ceph_subsys_rados
#undef dout_prefix
#define dout_prefix *_dout << "librados: "

librados::IoCtxImpl::IoCtxImpl() :
  ref_cnt(0), client(NULL), poolid(0), assert_ver(0), last_objver(0),
  notify_timeout(30), aio_write_list_lock("librados::IoCtxImpl::aio_write_list_lock"),
  aio_write_seq(0), objecter(NULL)
{
}

librados::IoCtxImpl::IoCtxImpl(RadosClient *c, Objecter *objecter,
<<<<<<< HEAD
			       int poolid,
=======
			       Mutex *client_lock, int64_t poolid,
>>>>>>> 53929ba1
			       const char *pool_name, snapid_t s)
  : ref_cnt(0), client(c), poolid(poolid), pool_name(pool_name), snap_seq(s),
    assert_ver(0), last_objver(0),
    notify_timeout(c->cct->_conf->client_notify_timeout),
    oloc(poolid),
    aio_write_list_lock("librados::IoCtxImpl::aio_write_list_lock"),
    aio_write_seq(0), objecter(objecter)
{
}

void librados::IoCtxImpl::set_snap_read(snapid_t s)
{
  if (!s)
    s = CEPH_NOSNAP;
  ldout(client->cct, 10) << "set snap read " << snap_seq << " -> " << s << dendl;
  snap_seq = s;
}

int librados::IoCtxImpl::set_snap_write_context(snapid_t seq, vector<snapid_t>& snaps)
{
  ::SnapContext n;
  ldout(client->cct, 10) << "set snap write context: seq = " << seq
			 << " and snaps = " << snaps << dendl;
  n.seq = seq;
  n.snaps = snaps;
  if (!n.is_valid())
    return -EINVAL;
  snapc = n;
  return 0;
}

uint32_t librados::IoCtxImpl::get_object_hash_position(const std::string& oid)
{
  return objecter->get_object_hash_position(poolid, oid, oloc.nspace);
}

uint32_t librados::IoCtxImpl::get_object_pg_hash_position(const std::string& oid)
{
  return objecter->get_object_pg_hash_position(poolid, oid, oloc.nspace);
}

void librados::IoCtxImpl::queue_aio_write(AioCompletionImpl *c)
{
  get();
  aio_write_list_lock.Lock();
  assert(c->io == this);
  c->aio_write_seq = ++aio_write_seq;
  ldout(client->cct, 20) << "queue_aio_write " << this << " completion " << c
			 << " write_seq " << aio_write_seq << dendl;
  aio_write_list.push_back(&c->aio_write_list_item);
  aio_write_list_lock.Unlock();
}

void librados::IoCtxImpl::complete_aio_write(AioCompletionImpl *c)
{
  ldout(client->cct, 20) << "complete_aio_write " << c << dendl;
  aio_write_list_lock.Lock();
  assert(c->io == this);
  c->aio_write_list_item.remove_myself();

  map<ceph_tid_t, std::list<AioCompletionImpl*> >::iterator waiters = aio_write_waiters.begin();
  while (waiters != aio_write_waiters.end()) {
    if (!aio_write_list.empty() &&
	aio_write_list.front()->aio_write_seq <= waiters->first) {
      ldout(client->cct, 20) << " next outstanding write is " << aio_write_list.front()->aio_write_seq
			     << " <= waiter " << waiters->first
			     << ", stopping" << dendl;
      break;
    }
    ldout(client->cct, 20) << " waking waiters on seq " << waiters->first << dendl;
    for (std::list<AioCompletionImpl*>::iterator it = waiters->second.begin();
	 it != waiters->second.end(); ++it) {
      client->finisher.queue(new C_AioCompleteAndSafe(*it));
      (*it)->put();
    }
    aio_write_waiters.erase(waiters++);
  }

  aio_write_cond.Signal();
  aio_write_list_lock.Unlock();
  put();
}

void librados::IoCtxImpl::flush_aio_writes_async(AioCompletionImpl *c)
{
  ldout(client->cct, 20) << "flush_aio_writes_async " << this
			 << " completion " << c << dendl;
  Mutex::Locker l(aio_write_list_lock);
  ceph_tid_t seq = aio_write_seq;
  if (aio_write_list.empty()) {
    ldout(client->cct, 20) << "flush_aio_writes_async no writes. (tid "
			   << seq << ")" << dendl;
    client->finisher.queue(new C_AioCompleteAndSafe(c));
  } else {
    ldout(client->cct, 20) << "flush_aio_writes_async " << aio_write_list.size()
			   << " writes in flight; waiting on tid " << seq << dendl;
    c->get();
    aio_write_waiters[seq].push_back(c);
  }
}

void librados::IoCtxImpl::flush_aio_writes()
{
  ldout(client->cct, 20) << "flush_aio_writes" << dendl;
  aio_write_list_lock.Lock();
  ceph_tid_t seq = aio_write_seq;
  while (!aio_write_list.empty() &&
	 aio_write_list.front()->aio_write_seq <= seq)
    aio_write_cond.Wait(aio_write_list_lock);
  aio_write_list_lock.Unlock();
}

// SNAPS

int librados::IoCtxImpl::snap_create(const char *snapName)
{
  int reply;
  string sName(snapName);

  Mutex mylock ("IoCtxImpl::snap_create::mylock");
  Cond cond;
  bool done;
  Context *onfinish = new C_SafeCond(&mylock, &cond, &done, &reply);
  reply = objecter->create_pool_snap(poolid, sName, onfinish);

  if (reply < 0) {
    delete onfinish;
  } else {
    mylock.Lock();
    while (!done)
      cond.Wait(mylock);
    mylock.Unlock();
  }
  return reply;
}

int librados::IoCtxImpl::selfmanaged_snap_create(uint64_t *psnapid)
{
  int reply;

  Mutex mylock("IoCtxImpl::selfmanaged_snap_create::mylock");
  Cond cond;
  bool done;
  Context *onfinish = new C_SafeCond(&mylock, &cond, &done, &reply);
  snapid_t snapid;
  reply = objecter->allocate_selfmanaged_snap(poolid, &snapid, onfinish);

  if (reply < 0) {
    delete onfinish;
  } else {
    mylock.Lock();
    while (!done)
      cond.Wait(mylock);
    mylock.Unlock();
    if (reply == 0)
      *psnapid = snapid;
  }
  return reply;
}

int librados::IoCtxImpl::snap_remove(const char *snapName)
{
  int reply;
  string sName(snapName);

  Mutex mylock ("IoCtxImpl::snap_remove::mylock");
  Cond cond;
  bool done;
  Context *onfinish = new C_SafeCond(&mylock, &cond, &done, &reply);
  reply = objecter->delete_pool_snap(poolid, sName, onfinish);

  if (reply < 0) {
    delete onfinish; 
  } else {
    mylock.Lock();
    while(!done)
      cond.Wait(mylock);
    mylock.Unlock();
  }
  return reply;
}

int librados::IoCtxImpl::selfmanaged_snap_rollback_object(const object_t& oid,
							  ::SnapContext& snapc,
							  uint64_t snapid)
{
  utime_t ut = ceph_clock_now(client->cct);
  int reply;

  Mutex mylock("IoCtxImpl::snap_rollback::mylock");
  Cond cond;
  bool done;
  Context *onack = new C_SafeCond(&mylock, &cond, &done, &reply);

  ::ObjectOperation op;
  prepare_assert_ops(&op);
  op.rollback(snapid);
  objecter->mutate(oid, oloc,
	           op, snapc, ut, 0,
	           onack, NULL, NULL);

  mylock.Lock();
  while (!done) cond.Wait(mylock);
  mylock.Unlock();
  return reply;
}

int librados::IoCtxImpl::rollback(const object_t& oid, const char *snapName)
{
  snapid_t snap;

  int r = objecter->pool_snap_by_name(poolid, snapName, &snap);
  if (r < 0) {
    return r;
  }
  string sName(snapName);

  return selfmanaged_snap_rollback_object(oid, snapc, snap);
}

int librados::IoCtxImpl::selfmanaged_snap_remove(uint64_t snapid)
{
  int reply;

  Mutex mylock("IoCtxImpl::selfmanaged_snap_remove::mylock");
  Cond cond;
  bool done;
  objecter->delete_selfmanaged_snap(poolid, snapid_t(snapid),
				    new C_SafeCond(&mylock, &cond, &done, &reply));

  mylock.Lock();
  while (!done) cond.Wait(mylock);
  mylock.Unlock();
  return (int)reply;
}

int librados::IoCtxImpl::pool_change_auid(unsigned long long auid)
{
  int reply;

  Mutex mylock("IoCtxImpl::pool_change_auid::mylock");
  Cond cond;
  bool done;
  objecter->change_pool_auid(poolid,
			     new C_SafeCond(&mylock, &cond, &done, &reply),
			     auid);

  mylock.Lock();
  while (!done) cond.Wait(mylock);
  mylock.Unlock();
  return reply;
}

int librados::IoCtxImpl::pool_change_auid_async(unsigned long long auid,
						  PoolAsyncCompletionImpl *c)
{
  objecter->change_pool_auid(poolid,
			     new C_PoolAsync_Safe(c),
			     auid);
  return 0;
}

int librados::IoCtxImpl::snap_list(vector<uint64_t> *snaps)
{
  return objecter->pool_snap_list(poolid, snaps);
}

int librados::IoCtxImpl::snap_lookup(const char *name, uint64_t *snapid)
{
  return objecter->pool_snap_by_name(poolid, name, (snapid_t *)snapid);
}

int librados::IoCtxImpl::snap_get_name(uint64_t snapid, std::string *s)
{
  pool_snap_info_t info;
  int ret = objecter->pool_snap_get_info(poolid, snapid, &info);
  if (ret < 0) {
    return ret;
  }
  *s = info.name.c_str();
  return 0;
}

int librados::IoCtxImpl::snap_get_stamp(uint64_t snapid, time_t *t)
{
  pool_snap_info_t info;
  int ret = objecter->pool_snap_get_info(poolid, snapid, &info);
  if (ret < 0) {
    return ret;
  }
  *t = info.stamp.sec();
  return 0;
}


// IO

int librados::IoCtxImpl::nlist(Objecter::NListContext *context, int max_entries)
{
  Cond cond;
  bool done;
  int r = 0;
  object_t oid;
  Mutex mylock("IoCtxImpl::nlist::mylock");

  if (context->at_end())
    return 0;

  context->max_entries = max_entries;
  context->nspace = oloc.nspace;

  objecter->list_nobjects(context, new C_SafeCond(&mylock, &cond, &done, &r));

  mylock.Lock();
  while(!done)
    cond.Wait(mylock);
  mylock.Unlock();

  return r;
}

uint32_t librados::IoCtxImpl::nlist_seek(Objecter::NListContext *context,
					uint32_t pos)
{
  context->list.clear();
  return objecter->list_nobjects_seek(context, pos);
}

int librados::IoCtxImpl::list(Objecter::ListContext *context, int max_entries)
{
  Cond cond;
  bool done;
  int r = 0;
  object_t oid;
  Mutex mylock("IoCtxImpl::list::mylock");

  if (context->at_end())
    return 0;

  context->max_entries = max_entries;
  context->nspace = oloc.nspace;

  objecter->list_objects(context, new C_SafeCond(&mylock, &cond, &done, &r));

  mylock.Lock();
  while(!done)
    cond.Wait(mylock);
  mylock.Unlock();

  return r;
}

uint32_t librados::IoCtxImpl::list_seek(Objecter::ListContext *context,
					uint32_t pos)
{
  context->list.clear();
  return objecter->list_objects_seek(context, pos);
}

int librados::IoCtxImpl::create(const object_t& oid, bool exclusive)
{
  ::ObjectOperation op;
  prepare_assert_ops(&op);
  op.create(exclusive);
  return operate(oid, &op, NULL);
}

/*
 * add any version assert operations that are appropriate given the
 * stat in the IoCtx, either the target version assert or any src
 * object asserts.  these affect a single ioctx operation, so clear
 * the ioctx state when we're doing.
 *
 * return a pointer to the ObjectOperation if we added any events;
 * this is convenient for passing the extra_ops argument into Objecter
 * methods.
 */
::ObjectOperation *librados::IoCtxImpl::prepare_assert_ops(::ObjectOperation *op)
{
  ::ObjectOperation *pop = NULL;
  if (assert_ver) {
    op->assert_version(assert_ver);
    assert_ver = 0;
    pop = op;
  }
  while (!assert_src_version.empty()) {
    map<object_t,uint64_t>::iterator p = assert_src_version.begin();
    op->assert_src_version(p->first, CEPH_NOSNAP, p->second);
    assert_src_version.erase(p);
    pop = op;
  }
  return pop;
}

int librados::IoCtxImpl::write(const object_t& oid, bufferlist& bl,
			       size_t len, uint64_t off)
{
  if (len > UINT_MAX/2)
    return -E2BIG;
  ::ObjectOperation op;
  prepare_assert_ops(&op);
  bufferlist mybl;
  mybl.substr_of(bl, 0, len);
  op.write(off, mybl);
  return operate(oid, &op, NULL);
}

int librados::IoCtxImpl::append(const object_t& oid, bufferlist& bl, size_t len)
{
  if (len > UINT_MAX/2)
    return -E2BIG;
  ::ObjectOperation op;
  prepare_assert_ops(&op);
  bufferlist mybl;
  mybl.substr_of(bl, 0, len);
  op.append(mybl);
  return operate(oid, &op, NULL);
}

int librados::IoCtxImpl::write_full(const object_t& oid, bufferlist& bl)
{
  ::ObjectOperation op;
  prepare_assert_ops(&op);
  op.write_full(bl);
  return operate(oid, &op, NULL);
}

int librados::IoCtxImpl::clone_range(const object_t& dst_oid,
				     uint64_t dst_offset,
				     const object_t& src_oid,
				     uint64_t src_offset,
				     uint64_t len)
{
  ::ObjectOperation wr;
  prepare_assert_ops(&wr);
  wr.clone_range(src_oid, src_offset, len, dst_offset);
  return operate(dst_oid, &wr, NULL);
}

int librados::IoCtxImpl::operate(const object_t& oid, ::ObjectOperation *o,
				 time_t *pmtime, int flags)
{
  utime_t ut;
  if (pmtime) {
    ut = utime_t(*pmtime, 0);
  } else {
    ut = ceph_clock_now(client->cct);
  }

  /* can't write to a snapshot */
  if (snap_seq != CEPH_NOSNAP)
    return -EROFS;

  if (!o->size())
    return 0;

  Mutex mylock("IoCtxImpl::operate::mylock");
  Cond cond;
  bool done;
  int r;
  version_t ver;

  Context *oncommit = new C_SafeCond(&mylock, &cond, &done, &r);

  int op = o->ops[0].op.op;
  ldout(client->cct, 10) << ceph_osd_op_name(op) << " oid=" << oid << " nspace=" << oloc.nspace << dendl;
  Objecter::Op *objecter_op = objecter->prepare_mutate_op(oid, oloc,
	                                                  *o, snapc, ut, flags,
	                                                  NULL, oncommit, &ver);
  objecter->op_submit(objecter_op);

  mylock.Lock();
  while (!done)
    cond.Wait(mylock);
  mylock.Unlock();
  ldout(client->cct, 10) << "Objecter returned from "
	<< ceph_osd_op_name(op) << " r=" << r << dendl;

  set_sync_op_version(ver);

  return r;
}

int librados::IoCtxImpl::operate_read(const object_t& oid,
				      ::ObjectOperation *o,
				      bufferlist *pbl,
				      int flags)
{
  if (!o->size())
    return 0;

  Mutex mylock("IoCtxImpl::operate_read::mylock");
  Cond cond;
  bool done;
  int r;
  version_t ver;

  Context *onack = new C_SafeCond(&mylock, &cond, &done, &r);

  int op = o->ops[0].op.op;
  ldout(client->cct, 10) << ceph_osd_op_name(op) << " oid=" << oid << " nspace=" << oloc.nspace << dendl;
  Objecter::Op *objecter_op = objecter->prepare_read_op(oid, oloc,
	                                      *o, snap_seq, pbl, flags,
	                                      onack, &ver);
  objecter->op_submit(objecter_op);

  mylock.Lock();
  while (!done)
    cond.Wait(mylock);
  mylock.Unlock();
  ldout(client->cct, 10) << "Objecter returned from "
	<< ceph_osd_op_name(op) << " r=" << r << dendl;

  set_sync_op_version(ver);

  return r;
}

int librados::IoCtxImpl::aio_operate_read(const object_t &oid,
					  ::ObjectOperation *o,
					  AioCompletionImpl *c,
					  int flags,
					  bufferlist *pbl)
{
  Context *onack = new C_aio_Ack(c);

  c->is_read = true;
  c->io = this;

  Objecter::Op *objecter_op = objecter->prepare_read_op(oid, oloc,
		 *o, snap_seq, pbl, flags,
		 onack, &c->objver);
  c->tid = objecter->op_submit(objecter_op);
  return 0;
}

int librados::IoCtxImpl::aio_operate(const object_t& oid,
				     ::ObjectOperation *o, AioCompletionImpl *c,
				     const SnapContext& snap_context, int flags)
{
  utime_t ut = ceph_clock_now(client->cct);
  /* can't write to a snapshot */
  if (snap_seq != CEPH_NOSNAP)
    return -EROFS;

  Context *onack = new C_aio_Ack(c);
  Context *oncommit = new C_aio_Safe(c);

  c->io = this;
  queue_aio_write(c);

  c->tid = objecter->mutate(oid, oloc, *o, snap_context, ut, flags, onack, oncommit,
		            &c->objver);

  return 0;
}

int librados::IoCtxImpl::aio_read(const object_t oid, AioCompletionImpl *c,
				  bufferlist *pbl, size_t len, uint64_t off,
				  uint64_t snapid)
{
  if (len > (size_t) INT_MAX)
    return -EDOM;

  Context *onack = new C_aio_Ack(c);

  c->is_read = true;
  c->io = this;
  c->blp = pbl;

  c->tid = objecter->read(oid, oloc,
		 off, len, snapid, pbl, 0,
		 onack, &c->objver);
  return 0;
}

int librados::IoCtxImpl::aio_read(const object_t oid, AioCompletionImpl *c,
				  char *buf, size_t len, uint64_t off,
				  uint64_t snapid)
{
  if (len > (size_t) INT_MAX)
    return -EDOM;

  Context *onack = new C_aio_Ack(c);

  c->is_read = true;
  c->io = this;
  c->bl.clear();
  c->bl.push_back(buffer::create_static(len, buf));
  c->blp = &c->bl;

  c->tid = objecter->read(oid, oloc,
		 off, len, snapid, &c->bl, 0,
		 onack, &c->objver);

  return 0;
}

class C_ObjectOperation : public Context {
public:
  ::ObjectOperation m_ops;
  C_ObjectOperation(Context *c) : m_ctx(c) {}
  virtual void finish(int r) {
    m_ctx->complete(r);
  }
private:
  Context *m_ctx;
};

int librados::IoCtxImpl::aio_sparse_read(const object_t oid,
					 AioCompletionImpl *c,
					 std::map<uint64_t,uint64_t> *m,
					 bufferlist *data_bl, size_t len,
					 uint64_t off, uint64_t snapid)
{
  if (len > (size_t) INT_MAX)
    return -EDOM;

  Context *nested = new C_aio_Ack(c);
  C_ObjectOperation *onack = new C_ObjectOperation(nested);

  c->is_read = true;
  c->io = this;

  onack->m_ops.sparse_read(off, len, m, data_bl, NULL);

  c->tid = objecter->read(oid, oloc,
		 onack->m_ops, snap_seq, NULL, 0,
		 onack, &c->objver);
  return 0;
}

int librados::IoCtxImpl::aio_write(const object_t &oid, AioCompletionImpl *c,
				   const bufferlist& bl, size_t len,
				   uint64_t off)
{
  utime_t ut = ceph_clock_now(client->cct);
  ldout(client->cct, 20) << "aio_write " << oid << " " << off << "~" << len << " snapc=" << snapc << " snap_seq=" << snap_seq << dendl;

  if (len > UINT_MAX/2)
    return -E2BIG;
  /* can't write to a snapshot */
  if (snap_seq != CEPH_NOSNAP)
    return -EROFS;

  c->io = this;
  queue_aio_write(c);

  Context *onack = new C_aio_Ack(c);
  Context *onsafe = new C_aio_Safe(c);

  c->tid = objecter->write(oid, oloc,
		  off, len, snapc, bl, ut, 0,
		  onack, onsafe, &c->objver);

  return 0;
}

int librados::IoCtxImpl::aio_append(const object_t &oid, AioCompletionImpl *c,
				    const bufferlist& bl, size_t len)
{
  utime_t ut = ceph_clock_now(client->cct);

  if (len > UINT_MAX/2)
    return -E2BIG;
  /* can't write to a snapshot */
  if (snap_seq != CEPH_NOSNAP)
    return -EROFS;

  c->io = this;
  queue_aio_write(c);

  Context *onack = new C_aio_Ack(c);
  Context *onsafe = new C_aio_Safe(c);

  c->tid = objecter->append(oid, oloc,
		   len, snapc, bl, ut, 0,
		   onack, onsafe, &c->objver);

  return 0;
}

int librados::IoCtxImpl::aio_write_full(const object_t &oid,
					AioCompletionImpl *c,
					const bufferlist& bl)
{
  utime_t ut = ceph_clock_now(client->cct);

  if (bl.length() > UINT_MAX/2)
    return -E2BIG;
  /* can't write to a snapshot */
  if (snap_seq != CEPH_NOSNAP)
    return -EROFS;

  c->io = this;
  queue_aio_write(c);

  Context *onack = new C_aio_Ack(c);
  Context *onsafe = new C_aio_Safe(c);

  c->tid = objecter->write_full(oid, oloc,
		       snapc, bl, ut, 0,
		       onack, onsafe, &c->objver);

  return 0;
}

int librados::IoCtxImpl::aio_remove(const object_t &oid, AioCompletionImpl *c)
{
  utime_t ut = ceph_clock_now(client->cct);

  /* can't write to a snapshot */
  if (snap_seq != CEPH_NOSNAP)
    return -EROFS;

  c->io = this;
  queue_aio_write(c);

  Context *onack = new C_aio_Ack(c);
  Context *onsafe = new C_aio_Safe(c);

  c->tid = objecter->remove(oid, oloc,
		   snapc, ut, 0,
		   onack, onsafe, &c->objver);

  return 0;
}


int librados::IoCtxImpl::aio_stat(const object_t& oid, AioCompletionImpl *c,
				  uint64_t *psize, time_t *pmtime)
{
  c->io = this;
  C_aio_stat_Ack *onack = new C_aio_stat_Ack(c, pmtime);

  c->tid = objecter->stat(oid, oloc,
		 snap_seq, psize, &onack->mtime, 0,
		 onack, &c->objver);

  return 0;
}

int librados::IoCtxImpl::aio_cancel(AioCompletionImpl *c)
{
  return objecter->op_cancel(c->tid, -ECANCELED);
}


int librados::IoCtxImpl::hit_set_list(uint32_t hash, AioCompletionImpl *c,
			      std::list< std::pair<time_t, time_t> > *pls)
{
  Context *onack = new C_aio_Ack(c);
  c->is_read = true;
  c->io = this;

  ::ObjectOperation rd;
  rd.hit_set_ls(pls, NULL);
  object_locator_t oloc(poolid);
  c->tid = objecter->pg_read(hash, oloc, rd, NULL, 0, onack, NULL, NULL);
  return 0;
}

int librados::IoCtxImpl::hit_set_get(uint32_t hash, AioCompletionImpl *c,
				     time_t stamp,
				     bufferlist *pbl)
{
  Context *onack = new C_aio_Ack(c);
  c->is_read = true;
  c->io = this;

  ::ObjectOperation rd;
  rd.hit_set_get(utime_t(stamp, 0), pbl, 0);
  object_locator_t oloc(poolid);
  c->tid = objecter->pg_read(hash, oloc, rd, NULL, 0, onack, NULL, NULL);
  return 0;
}

int librados::IoCtxImpl::remove(const object_t& oid)
{
  ::ObjectOperation op;
  prepare_assert_ops(&op);
  op.remove();
  return operate(oid, &op, NULL);
}

int librados::IoCtxImpl::trunc(const object_t& oid, uint64_t size)
{
  ::ObjectOperation op;
  prepare_assert_ops(&op);
  op.truncate(size);
  return operate(oid, &op, NULL);
}

int librados::IoCtxImpl::tmap_update(const object_t& oid, bufferlist& cmdbl)
{
  ::ObjectOperation wr;
  prepare_assert_ops(&wr);
  wr.tmap_update(cmdbl);
  return operate(oid, &wr, NULL);
}

int librados::IoCtxImpl::tmap_put(const object_t& oid, bufferlist& bl)
{
  ::ObjectOperation wr;
  prepare_assert_ops(&wr);
  wr.tmap_put(bl);
  return operate(oid, &wr, NULL);
}

int librados::IoCtxImpl::tmap_get(const object_t& oid, bufferlist& bl)
{
  ::ObjectOperation rd;
  prepare_assert_ops(&rd);
  rd.tmap_get(&bl, NULL);
  return operate_read(oid, &rd, NULL);
}

int librados::IoCtxImpl::tmap_to_omap(const object_t& oid, bool nullok)
{
  ::ObjectOperation wr;
  prepare_assert_ops(&wr);
  wr.tmap_to_omap(nullok);
  return operate(oid, &wr, NULL);
}

int librados::IoCtxImpl::exec(const object_t& oid,
			      const char *cls, const char *method,
			      bufferlist& inbl, bufferlist& outbl)
{
  ::ObjectOperation rd;
  prepare_assert_ops(&rd);
  rd.call(cls, method, inbl);
  return operate_read(oid, &rd, &outbl);
}

int librados::IoCtxImpl::aio_exec(const object_t& oid, AioCompletionImpl *c,
				  const char *cls, const char *method,
				  bufferlist& inbl, bufferlist *outbl)
{
  Context *onack = new C_aio_Ack(c);

  c->is_read = true;
  c->io = this;

  ::ObjectOperation rd;
  prepare_assert_ops(&rd);
  rd.call(cls, method, inbl);
  c->tid = objecter->read(oid, oloc, rd, snap_seq, outbl, 0, onack, &c->objver);

  return 0;
}

int librados::IoCtxImpl::read(const object_t& oid,
			      bufferlist& bl, size_t len, uint64_t off)
{
  if (len > (size_t) INT_MAX)
    return -EDOM;

  ::ObjectOperation rd;
  prepare_assert_ops(&rd);
  rd.read(off, len, &bl, NULL, NULL);
  int r = operate_read(oid, &rd, &bl);
  if (r < 0)
    return r;

  if (bl.length() < len) {
    ldout(client->cct, 10) << "Returned length " << bl.length()
	     << " less than original length "<< len << dendl;
  }

  return bl.length();
}

int librados::IoCtxImpl::mapext(const object_t& oid,
				uint64_t off, size_t len,
				std::map<uint64_t,uint64_t>& m)
{
  bufferlist bl;

  Mutex mylock("IoCtxImpl::read::mylock");
  Cond cond;
  bool done;
  int r;
  Context *onack = new C_SafeCond(&mylock, &cond, &done, &r);

  objecter->mapext(oid, oloc,
		   off, len, snap_seq, &bl, 0,
		   onack);

  mylock.Lock();
  while (!done)
    cond.Wait(mylock);
  mylock.Unlock();
  ldout(client->cct, 10) << "Objecter returned from read r=" << r << dendl;

  if (r < 0)
    return r;

  bufferlist::iterator iter = bl.begin();
  ::decode(m, iter);

  return m.size();
}

int librados::IoCtxImpl::sparse_read(const object_t& oid,
				     std::map<uint64_t,uint64_t>& m,
				     bufferlist& data_bl, size_t len,
				     uint64_t off)
{
  if (len > (size_t) INT_MAX)
    return -EDOM;

  ::ObjectOperation rd;
  prepare_assert_ops(&rd);
  rd.sparse_read(off, len, &m, &data_bl, NULL);

  int r = operate_read(oid, &rd, NULL);
  if (r < 0)
    return r;

  return m.size();
}

int librados::IoCtxImpl::stat(const object_t& oid, uint64_t *psize, time_t *pmtime)
{
  uint64_t size;
  utime_t mtime;

  if (!psize)
    psize = &size;

  ::ObjectOperation rd;
  prepare_assert_ops(&rd);
  rd.stat(psize, &mtime, NULL);
  int r = operate_read(oid, &rd, NULL);

  if (r >= 0 && pmtime) {
    *pmtime = mtime.sec();
  }

  return r;
}

int librados::IoCtxImpl::getxattr(const object_t& oid,
				    const char *name, bufferlist& bl)
{
  ::ObjectOperation rd;
  prepare_assert_ops(&rd);
  rd.getxattr(name, &bl, NULL);
  int r = operate_read(oid, &rd, NULL);
  if (r < 0)
    return r;

  return bl.length();
}

int librados::IoCtxImpl::rmxattr(const object_t& oid, const char *name)
{
  ::ObjectOperation op;
  prepare_assert_ops(&op);
  op.rmxattr(name);
  return operate(oid, &op, NULL);
}

int librados::IoCtxImpl::setxattr(const object_t& oid,
				    const char *name, bufferlist& bl)
{
  ::ObjectOperation op;
  prepare_assert_ops(&op);
  op.setxattr(name, bl);
  return operate(oid, &op, NULL);
}

int librados::IoCtxImpl::getxattrs(const object_t& oid,
				     map<std::string, bufferlist>& attrset)
{
  map<string, bufferlist> aset;

  ::ObjectOperation rd;
  prepare_assert_ops(&rd);
  rd.getxattrs(&aset, NULL);
  int r = operate_read(oid, &rd, NULL);

  attrset.clear();
  if (r >= 0) {
    for (map<string,bufferlist>::iterator p = aset.begin(); p != aset.end(); ++p) {
      ldout(client->cct, 10) << "IoCtxImpl::getxattrs: xattr=" << p->first << dendl;
      attrset[p->first.c_str()] = p->second;
    }
  }

  return r;
}

void librados::IoCtxImpl::set_sync_op_version(version_t ver)
{
  last_objver = ver;
}

struct WatchInfo : public Objecter::WatchContext {
  librados::IoCtxImpl *ioctx;
  object_t oid;
  librados::WatchCtx *ctx;
  librados::WatchCtx2 *ctx2;

  WatchInfo(librados::IoCtxImpl *io, object_t o,
	    librados::WatchCtx *c, librados::WatchCtx2 *c2)
    : ioctx(io), oid(o), ctx(c), ctx2(c2) {
    ioctx->get();
  }
  ~WatchInfo() {
    ioctx->put();
  }

  void handle_notify(uint64_t notify_id,
		     uint64_t cookie,
		     uint64_t notifier_id,
		     bufferlist& bl) {
    ldout(ioctx->client->cct, 10) << __func__ << " " << notify_id
				  << " cookie " << cookie
				  << " notifier_id " << notifier_id
				  << " len " << bl.length()
				  << dendl;

    if (ctx2)
      ctx2->handle_notify(notify_id, cookie, notifier_id, bl);
    if (ctx) {
      ctx->notify(0, 0, bl);

      // send ACK back to OSD if using legacy protocol
      bufferlist empty;
      ioctx->notify_ack(oid, notify_id, cookie, empty);
    }
  }
  void handle_error(uint64_t cookie, int err) {
    ldout(ioctx->client->cct, 10) << __func__ << " cookie " << cookie
				  << " err " << err
				  << dendl;
    if (ctx2)
      ctx2->handle_error(cookie, err);
  }
};

int librados::IoCtxImpl::watch(const object_t& oid,
			       uint64_t *handle,
			       librados::WatchCtx *ctx,
			       librados::WatchCtx2 *ctx2)
{
  ::ObjectOperation wr;
  version_t objver;
  C_SaferCond onfinish;

  Objecter::LingerOp *linger_op = objecter->linger_register(oid, oloc, 0);
  *handle = linger_op->get_cookie();
  linger_op->watch_context = new WatchInfo(this,
					   oid, ctx, ctx2);

  prepare_assert_ops(&wr);
  wr.watch(*handle, CEPH_OSD_WATCH_OP_WATCH);
  bufferlist bl;
  objecter->linger_watch(linger_op, wr,
			 snapc, ceph_clock_now(NULL), bl,
			 &onfinish,
			 &objver);

  int r = onfinish.wait();

  set_sync_op_version(objver);

  if (r < 0) {
    objecter->linger_cancel(linger_op);
  }

  return r;
}


int librados::IoCtxImpl::notify_ack(
  const object_t& oid,
  uint64_t notify_id,
  uint64_t cookie,
  bufferlist& bl)
{
  ::ObjectOperation rd;
  prepare_assert_ops(&rd);
  rd.notify_ack(notify_id, cookie, bl);
  objecter->read(oid, oloc, rd, snap_seq, (bufferlist*)NULL, 0, 0, 0);
  return 0;
}

int librados::IoCtxImpl::watch_check(uint64_t cookie)
{
  Objecter::LingerOp *linger_op = reinterpret_cast<Objecter::LingerOp*>(cookie);
  return objecter->linger_check(linger_op);
}

int librados::IoCtxImpl::unwatch(uint64_t cookie)
{
  Objecter::LingerOp *linger_op = reinterpret_cast<Objecter::LingerOp*>(cookie);
  bufferlist inbl, outbl;
  C_SaferCond onfinish;
  version_t ver = 0;

  ::ObjectOperation wr;
  prepare_assert_ops(&wr);
  wr.watch(cookie, CEPH_OSD_WATCH_OP_UNWATCH);
  objecter->mutate(linger_op->target.base_oid, oloc, wr,
		   snapc, ceph_clock_now(client->cct), 0, NULL, &onfinish, &ver);
  objecter->linger_cancel(linger_op);

  int r = onfinish.wait();
  set_sync_op_version(ver);
  return r;
}

int librados::IoCtxImpl::notify(const object_t& oid, bufferlist& bl,
				uint64_t timeout_ms,
				bufferlist *preply_bl,
				char **preply_buf, size_t *preply_buf_len)
{
  bufferlist inbl;

  struct C_NotifyFinish : public Context {
    Cond cond;
    Mutex lock;
    bool done;
    int result;
    bufferlist reply_bl;

    C_NotifyFinish()
      : lock("IoCtxImpl::notify::C_NotifyFinish::lock"),
	done(false),
	result(0) { }

    void finish(int r) {}
    void complete(int r) {
      lock.Lock();
      done = true;
      result = r;
      cond.Signal();
      lock.Unlock();
    }
    void wait() {
      lock.Lock();
      while (!done)
	cond.Wait(lock);
      lock.Unlock();
    }
  } notify_private;

  Objecter::LingerOp *linger_op = objecter->linger_register(oid, oloc, 0);
  linger_op->on_notify_finish = &notify_private;
  linger_op->notify_result_bl = &notify_private.reply_bl;

  uint32_t prot_ver = 1;
  uint32_t timeout = notify_timeout;
  if (timeout_ms)
    timeout = timeout_ms / 1000;
  ::encode(prot_ver, inbl);
  ::encode(timeout, inbl);
  ::encode(bl, inbl);

  // Construct RADOS op
  ::ObjectOperation rd;
  prepare_assert_ops(&rd);
  rd.notify(linger_op->get_cookie(), inbl);

  // Issue RADOS op
  C_SaferCond onack;
  version_t objver;
  objecter->linger_notify(linger_op,
			  rd, snap_seq, inbl, NULL,
			  &onack, &objver);

  ldout(client->cct, 10) << __func__ << " issued linger op " << linger_op << dendl;
  int r_issue = onack.wait();
  ldout(client->cct, 10) << __func__ << " linger op " << linger_op
			 << " acked (" << r_issue << ")" << dendl;

  if (r_issue == 0) {
    ldout(client->cct, 10) << __func__ << " waiting for watch_notify finish "
			   << linger_op << dendl;
    notify_private.wait();

    ldout(client->cct, 10) << __func__ << " completed notify (linger op "
			   << linger_op << "), r = " << notify_private.result
			   << dendl;
  } else {
    ldout(client->cct, 10) << __func__ << " failed to initiate notify, r = "
			   << r_issue << dendl;
  }

  // pass result back to user
  // NOTE: we do this regardless of what error code we return
  if (preply_buf) {
    if (notify_private.reply_bl.length()) {
      *preply_buf = (char*)malloc(notify_private.reply_bl.length());
      memcpy(*preply_buf, notify_private.reply_bl.c_str(),
	     notify_private.reply_bl.length());
    } else {
      *preply_buf = NULL;
    }
  }
  if (preply_buf_len)
    *preply_buf_len = notify_private.reply_bl.length();
  if (preply_bl)
    preply_bl->claim(notify_private.reply_bl);

  objecter->linger_cancel(linger_op);

  set_sync_op_version(objver);

  return r_issue ? r_issue : notify_private.result;
}

int librados::IoCtxImpl::set_alloc_hint(const object_t& oid,
                                        uint64_t expected_object_size,
                                        uint64_t expected_write_size)
{
  ::ObjectOperation wr;
  prepare_assert_ops(&wr);
  wr.set_alloc_hint(expected_object_size, expected_write_size);
  return operate(oid, &wr, NULL);
}

version_t librados::IoCtxImpl::last_version()
{
  return last_objver;
}

void librados::IoCtxImpl::set_assert_version(uint64_t ver)
{
  assert_ver = ver;
}
void librados::IoCtxImpl::set_assert_src_version(const object_t& oid,
						 uint64_t ver)
{
  assert_src_version[oid] = ver;
}

void librados::IoCtxImpl::set_notify_timeout(uint32_t timeout)
{
  notify_timeout = timeout;
}


///////////////////////////// C_aio_Ack ////////////////////////////////

librados::IoCtxImpl::C_aio_Ack::C_aio_Ack(AioCompletionImpl *_c) : c(_c)
{
  c->get();
}

void librados::IoCtxImpl::C_aio_Ack::finish(int r)
{
  c->lock.Lock();
  c->rval = r;
  c->ack = true;
  if (c->is_read)
    c->safe = true;
  c->cond.Signal();

  if (r == 0 && c->blp && c->blp->length() > 0) {
    c->rval = c->blp->length();
  }

  if (c->callback_complete) {
    c->io->client->finisher.queue(new C_AioComplete(c));
  }
  if (c->is_read && c->callback_safe) {
    c->io->client->finisher.queue(new C_AioSafe(c));
  }

  c->put_unlock();
}

///////////////////////////// C_aio_stat_Ack ////////////////////////////

librados::IoCtxImpl::C_aio_stat_Ack::C_aio_stat_Ack(AioCompletionImpl *_c,
						    time_t *pm)
   : c(_c), pmtime(pm)
{
  c->get();
}

void librados::IoCtxImpl::C_aio_stat_Ack::finish(int r)
{
  c->lock.Lock();
  c->rval = r;
  c->ack = true;
  c->cond.Signal();

  if (r >= 0 && pmtime) {
    *pmtime = mtime.sec();
  }

  if (c->callback_complete) {
    c->io->client->finisher.queue(new C_AioComplete(c));
  }

  c->put_unlock();
}

//////////////////////////// C_aio_Safe ////////////////////////////////

librados::IoCtxImpl::C_aio_Safe::C_aio_Safe(AioCompletionImpl *_c) : c(_c)
{
  c->get();
}

void librados::IoCtxImpl::C_aio_Safe::finish(int r)
{
  c->lock.Lock();
  if (!c->ack) {
    c->rval = r;
    c->ack = true;
  }
  c->safe = true;
  c->cond.Signal();

  if (c->callback_safe) {
    c->io->client->finisher.queue(new C_AioSafe(c));
  }

  c->io->complete_aio_write(c);

  c->put_unlock();
}
<|MERGE_RESOLUTION|>--- conflicted
+++ resolved
@@ -33,11 +33,7 @@
 }
 
 librados::IoCtxImpl::IoCtxImpl(RadosClient *c, Objecter *objecter,
-<<<<<<< HEAD
-			       int poolid,
-=======
-			       Mutex *client_lock, int64_t poolid,
->>>>>>> 53929ba1
+			       int64_t poolid,
 			       const char *pool_name, snapid_t s)
   : ref_cnt(0), client(c), poolid(poolid), pool_name(pool_name), snap_seq(s),
     assert_ver(0), last_objver(0),
