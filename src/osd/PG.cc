--- conflicted
+++ resolved
@@ -4095,12 +4095,8 @@
  * scrubber.state encodes the current state of the scrub (refer to state diagram
  * for details).
  */
-<<<<<<< HEAD
-void PG::chunky_scrub()
-{
-=======
-void PG::chunky_scrub(ThreadPool::TPHandle &handle) {
->>>>>>> 86822485
+void PG::chunky_scrub(ThreadPool::TPHandle &handle)
+{
   // check for map changes
   if (scrubber.is_chunky_scrub_active()) {
     if (scrubber.epoch_start != info.history.same_interval_since) {
