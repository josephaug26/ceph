--- conflicted
+++ resolved
@@ -355,7 +355,6 @@
   virtual bool trimmed_recently(const std::string_view& bucket_instance) = 0;
 };
 
-<<<<<<< HEAD
 /// populate the status with the minimum stable marker of each shard
 template <typename Iter>
 int take_min_status(CephContext *cct, Iter first, Iter last,
@@ -382,8 +381,6 @@
   return 0;
 }
 
-=======
->>>>>>> 123b8a3d
 /// trim each bilog shard to the given marker, while limiting the number of
 /// concurrent requests
 class BucketTrimShardCollectCR : public RGWShardCollectCR {
@@ -391,22 +388,10 @@
   const DoutPrefixProvider *dpp;
   rgw::sal::RadosStore* const store;
   const RGWBucketInfo& bucket_info;
-<<<<<<< HEAD
+  rgw::bucket_index_layout_generation generation;
   const std::vector<std::optional<std::string> >& markers; //< shard markers to trim
   size_t i{0}; //< index of current shard marker
   std::shared_ptr<RGWTrimSIPMgr> sip_mgr;
- public:
-  BucketTrimShardCollectCR(const DoutPrefixProvider *dpp,
-                           rgw::sal::RadosStore *store, const RGWBucketInfo& bucket_info,
-                           const std::vector<std::optional<std::string> >& markers,
-                           std::shared_ptr<RGWTrimSIPMgr> _sip_mgr)
-    : RGWShardCollectCR(store->ctx(), MAX_CONCURRENT_SHARDS),
-      dpp(dpp), store(store), bucket_info(bucket_info), markers(markers),
-      sip_mgr(_sip_mgr)
-=======
-  rgw::bucket_index_layout_generation generation;
-  const std::vector<std::string>& markers; //< shard markers to trim
-  size_t i{0}; //< index of current shard marker
 
   int handle_result(int r) override {
     if (r == -ENOENT) { // ENOENT is not a fatal error
@@ -421,11 +406,12 @@
   BucketTrimShardCollectCR(const DoutPrefixProvider *dpp,
                            rgw::sal::RadosStore* store, const RGWBucketInfo& bucket_info,
 			   const rgw::bucket_index_layout_generation& generation,
-                           const std::vector<std::string>& markers)
+                           const std::vector<std::optional<std::string> >& markers,
+                           std::shared_ptr<RGWTrimSIPMgr> _sip_mgr)
     : RGWShardCollectCR(store->ctx(), MAX_CONCURRENT_SHARDS),
       dpp(dpp), store(store), bucket_info(bucket_info),
-      generation(generation), markers(markers)
->>>>>>> 123b8a3d
+      generation(generation), markers(markers),
+      sip_mgr(_sip_mgr)
   {}
   bool spawn_next(const DoutPrefixProvider *dpp) override;
 };
@@ -436,30 +422,19 @@
     const auto& opt_marker = markers[i];
     const auto shard_id = i++;
 
-<<<<<<< HEAD
     if (!opt_marker ||
         opt_marker->empty()) {
       // skip empty markers
       continue;
-=======
-    // skip empty markers
-    if (!marker.empty()) {
-      ldpp_dout(dpp, 10) << "trimming bilog shard " << shard_id
-          << " of " << bucket_info.bucket << " at marker " << marker << dendl;
-      spawn(new RGWRadosBILogTrimCR(dpp, store, bucket_info, shard_id,
-                                    generation, std::string{}, marker),
-            false);
-      return true;
->>>>>>> 123b8a3d
     }
 
     auto& marker = *opt_marker;
 
-    ldout(cct, 10) << "trimming bilog shard " << shard_id
+    ldpp_dout(dpp, 10) << "trimming bilog shard " << shard_id
       << " of " << bucket_info.bucket << " at marker " << marker << dendl;
     spawn(new RGWSerialCR(store->ctx(),
                           { new RGWRadosBILogTrimCR(dpp, store, bucket_info, shard_id,
-                                                    std::string{}, marker),
+                                                    generation, std::string{}, marker),
                           sip_mgr->set_min_source_pos_cr(dpp, shard_id, marker) }),
           false);
 
@@ -625,7 +600,7 @@
   const uint64_t min_generation,
   std::vector<BucketTrimInstanceCR::StatusShards>::const_iterator first,
   std::vector<BucketTrimInstanceCR::StatusShards>::const_iterator last,
-  std::vector<std::string> *status) {
+  std::vector<std::optional<std::string> > *status)
   for (auto peer = first; peer != last; ++peer) {
     // Peers on later generations don't get a say in the matter
     if (peer->generation > min_generation) {
@@ -640,8 +615,8 @@
     for (auto& shard : peer->shards) {
       auto& marker = *m++;
       // always take the first marker, or any later marker that's smaller
-      if (peer == first || marker > shard.inc_marker.position) {
-	marker = std::move(shard.inc_marker.position);
+      if (peer == first || !marker || marker > shard.inc_marker.position) {
+	marker = std::move(shard.inc_marker.raw().position);
       }
     }
   }
@@ -704,7 +679,10 @@
       return set_cr_error(-ENOENT);
     }
 
-<<<<<<< HEAD
+    if (pbucket_info->layout.logs.empty()) {
+      return set_cr_done(); // no bilogs to trim
+    }
+
     // initialize each shard with the maximum marker, which is only used when
     // there are no peers syncing from us
     {
@@ -731,10 +709,6 @@
     if (retcode < 0) {
       ldout(cct, 0) << "ERROR: failed to get sip targets info for bucket instance=" << bucket_instance << ": ret=" << retcode << dendl;
       return set_cr_error(retcode);
-=======
-    if (pbucket_info->layout.logs.empty()) {
-      return set_cr_done(); // no bilogs to trim
->>>>>>> 123b8a3d
     }
 
     // query peers for sync status
@@ -779,14 +753,9 @@
           ldpp_dout(dpp, 0) << "WARNING: no connection to zone " << zid << ", can't trim bucket: " << bucket << dendl;
           return set_cr_error(-ECANCELED);
         }
-<<<<<<< HEAD
-        using StatusCR = RGWReadRESTResourceCR<StatusShards>;
+
+	using StatusCR = RGWReadRESTResourceCR<StatusShards>;
         spawn(new StatusCR(cct, opt_conns->data, http, "/admin/log/", params, &*p),
-=======
-
-	using StatusCR = RGWReadRESTResourceCR<StatusShards>;
-        spawn(new StatusCR(cct, ziter->second, http, "/admin/log/", params, &*p),
->>>>>>> 123b8a3d
               false);
         ++p;
       }
@@ -801,47 +770,13 @@
       }
     }
 
-<<<<<<< HEAD
-    // determine the minimum marker for each shard
-    retcode = take_min_status(cct, peer_status.begin(), peer_status.end(),
-                              &min_markers);
-=======
     // Determine the minimum generation
     retcode = take_min_generation();
->>>>>>> 123b8a3d
     if (retcode < 0) {
       ldpp_dout(dpp, 4) << "failed to find minimum generation" << dendl;
       return set_cr_error(retcode);
     }
-<<<<<<< HEAD
-
-    if (min_markers.size() == min_source_pos.size()) {
-      /* should really always happen */
-      for (int i = 0; i < (int)min_markers.size(); ++i) {
-        auto& marker = min_markers[i];
-        if (marker <= min_source_pos[i]) {
-          marker.reset();
-        }
-      }
-    } else {
-      ldout(cct, 0) << "WARNING: min_markers.size() != min_source_pos.size(), likely a bug (affects optimization)" << dendl;
-
-      /* operation will still be correct, just we'll try to trim logs that were already trimmed */
-    }
-
-    // trim shards with a ShardCollectCR
-    ldpp_dout(dpp, 10) << "trimming bilogs for bucket=" << pbucket_info->bucket
-       << " min_source_pos=" << min_source_pos
-       << " markers=" << min_markers << ", shards=" << min_markers.size() << dendl;
-    set_status("trimming bilog shards");
-    yield call(new BucketTrimShardCollectCR(dpp, store, *pbucket_info, min_markers, sip_mgr));
-    // ENODATA just means there were no keys to trim
-    if (retcode == -ENODATA) {
-      retcode = 0;
-    }
-=======
     retcode = maybe_remove_generation();
->>>>>>> 123b8a3d
     if (retcode < 0) {
       ldpp_dout(dpp, 4) << "error removing old generation from log: "
 			<< cpp_strerror(retcode) << dendl;
@@ -923,12 +858,26 @@
 	return set_cr_error(retcode);
       }
 
+      if (min_markers.size() == min_source_pos.size()) {
+        /* should really always happen */
+        for (int i = 0; i < (int)min_markers.size(); ++i) {
+          auto& marker = min_markers[i];
+          if (marker <= min_source_pos[i]) {
+            marker.reset();
+          }
+        }
+      } else {
+        ldout(cct, 0) << "WARNING: min_markers.size() != min_source_pos.size(), likely a bug (affects optimization)" << dendl;
+
+        /* operation will still be correct, just we'll try to trim logs that were already trimmed */
+      }
+
       // trim shards with a ShardCollectCR
       ldpp_dout(dpp, 10) << "trimming bilogs for bucket=" << pbucket_info->bucket
 			 << " markers=" << min_markers << ", shards=" << min_markers.size() << dendl;
       set_status("trimming bilog shards");
       yield call(new BucketTrimShardCollectCR(dpp, store, *pbucket_info, totrim.layout.in_index,
-					      min_markers));
+					      min_markers, sip_mgr));
       // ENODATA just means there were no keys to trim
       if (retcode == -ENODATA) {
 	retcode = 0;
