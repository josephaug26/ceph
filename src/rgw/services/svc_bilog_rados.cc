--- conflicted
+++ resolved
@@ -25,17 +25,12 @@
   svc.bi = bi_rados_svc;
 }
 
-<<<<<<< HEAD
-int RGWSI_BILog_RADOS::log_trim(const DoutPrefixProvider *dpp, const RGWBucketInfo& bucket_info, int shard_id,
-                                const string& start_marker, const string& end_marker)
-=======
 int RGWSI_BILog_RADOS::log_trim(const DoutPrefixProvider *dpp,
 				const RGWBucketInfo& bucket_info,
 				const rgw::bucket_log_layout_generation& log_layout,
 				int shard_id,
 				std::string_view start_marker,
 				std::string_view end_marker)
->>>>>>> 123b8a3d
 {
   RGWSI_RADOS::Pool index_pool;
   map<int, string> bucket_objs;
