// -*- mode:C++; tab-width:8; c-basic-offset:2; indent-tabs-mode:t -*-
// vim: ts=8 sw=2 smarttab ft=cpp

#include "include/compat.h"
#include <errno.h>
#include <stdlib.h>
#include <sys/types.h>
#include <sstream>

#include <boost/algorithm/string.hpp>
#include <string_view>

#include <boost/container/flat_set.hpp>
#include <boost/format.hpp>
#include <boost/optional.hpp>
#include <boost/utility/in_place_factory.hpp>

#include "common/ceph_json.h"

#include "common/errno.h"
#include "common/Formatter.h"
#include "common/Throttle.h"
#include "common/BackTrace.h"

#include "rgw_sal.h"
#include "rgw_zone.h"
#include "rgw_cache.h"
#include "rgw_acl.h"
#include "rgw_acl_s3.h" /* for dumping s3policy in debug log */
#include "rgw_aio_throttle.h"
#include "rgw_bucket.h"
#include "rgw_rest_conn.h"
#include "rgw_cr_rados.h"
#include "rgw_cr_rest.h"
#include "rgw_datalog.h"
#include "rgw_putobj_processor.h"

#include "cls/rgw/cls_rgw_ops.h"
#include "cls/rgw/cls_rgw_client.h"
#include "cls/rgw/cls_rgw_const.h"
#include "cls/refcount/cls_refcount_client.h"
#include "cls/version/cls_version_client.h"
#include "osd/osd_types.h"

#include "rgw_tools.h"
#include "rgw_coroutine.h"
#include "rgw_compression.h"
#include "rgw_etag_verifier.h"
#include "rgw_worker.h"
#include "rgw_notify.h"
#include "rgw_http_errors.h"

#undef fork // fails to compile RGWPeriod::fork() below

#include "common/Clock.h"

#include <string>
#include <iostream>
#include <vector>
#include <atomic>
#include <list>
#include <map>
#include "include/random.h"

#include "rgw_gc.h"
#include "rgw_lc.h"

#include "rgw_object_expirer_core.h"
#include "rgw_sync.h"
#include "rgw_sync_counters.h"
#include "rgw_sync_trace.h"
#include "rgw_trim_datalog.h"
#include "rgw_trim_mdlog.h"
#include "rgw_data_sync.h"
#include "rgw_realm_watcher.h"
#include "rgw_reshard.h"
<<<<<<< HEAD
#include "rgw_sip_bucket.h"
=======
#include "rgw_cr_rados.h"
>>>>>>> 123b8a3d

#include "services/svc_zone.h"
#include "services/svc_zone_utils.h"
#include "services/svc_quota.h"
#include "services/svc_sync_modules.h"
#include "services/svc_sys_obj.h"
#include "services/svc_sys_obj_cache.h"
#include "services/svc_bucket.h"
#include "services/svc_mdlog.h"

#include "compressor/Compressor.h"

#include "rgw_d3n_datacache.h"

#ifdef WITH_LTTNG
#define TRACEPOINT_DEFINE
#define TRACEPOINT_PROBE_DYNAMIC_LINKAGE
#include "tracing/rgw_rados.h"
#undef TRACEPOINT_PROBE_DYNAMIC_LINKAGE
#undef TRACEPOINT_DEFINE
#else
#define tracepoint(...)
#endif

#define dout_context g_ceph_context
#define dout_subsys ceph_subsys_rgw

using namespace std;
using namespace librados;

#define ldout_bitx(_bitx, _dpp, _level) if(_bitx) { ldpp_dout(_dpp, 0) << "BITX: "
#define ldout_bitx_c(_bitx, _ctx, _level) if(_bitx) { ldout(_ctx, 0) << "BITX: "
#define dendl_bitx                      dendl ; }

static string shadow_ns = "shadow";
static string default_bucket_index_pool_suffix = "rgw.buckets.index";
static string default_storage_extra_pool_suffix = "rgw.buckets.non-ec";

static RGWObjCategory main_category = RGWObjCategory::Main;
#define RGW_USAGE_OBJ_PREFIX "usage."


// returns true on success, false on failure
static bool rgw_get_obj_data_pool(const RGWZoneGroup& zonegroup, const RGWZoneParams& zone_params,
                                  const rgw_placement_rule& head_placement_rule,
                                  const rgw_obj& obj, rgw_pool *pool)
{
  if (!zone_params.get_head_data_pool(head_placement_rule, obj, pool)) {
    RGWZonePlacementInfo placement;
    if (!zone_params.get_placement(zonegroup.default_placement.name, &placement)) {
      return false;
    }

    if (!obj.in_extra_data) {
      *pool = placement.get_data_pool(zonegroup.default_placement.storage_class);
    } else {
      *pool = placement.get_data_extra_pool();
    }
  }

  return true;
}

static bool rgw_obj_to_raw(const RGWZoneGroup& zonegroup, const RGWZoneParams& zone_params,
                           const rgw_placement_rule& head_placement_rule,
                           const rgw_obj& obj, rgw_raw_obj *raw_obj)
{
  get_obj_bucket_and_oid_loc(obj, raw_obj->oid, raw_obj->loc);

  return rgw_get_obj_data_pool(zonegroup, zone_params, head_placement_rule, obj, &raw_obj->pool);
}

rgw_raw_obj rgw_obj_select::get_raw_obj(const RGWZoneGroup& zonegroup, const RGWZoneParams& zone_params) const
{
  if (!is_raw) {
    rgw_raw_obj r;
    rgw_obj_to_raw(zonegroup, zone_params, placement_rule, obj, &r);
    return r;
  }
  return raw_obj;
}

rgw_raw_obj rgw_obj_select::get_raw_obj(rgw::sal::RadosStore* store) const
{
  if (!is_raw) {
    rgw_raw_obj r;
    store->get_raw_obj(placement_rule, obj, &r);
    return r;
  }
  return raw_obj;
}

void RGWObjVersionTracker::prepare_op_for_read(ObjectReadOperation *op)
{
  obj_version *check_objv = version_for_check();

  if (check_objv) {
    cls_version_check(*op, *check_objv, VER_COND_EQ);
  }

  cls_version_read(*op, &read_version);
}

void RGWObjVersionTracker::prepare_op_for_write(ObjectWriteOperation *op)
{
  obj_version *check_objv = version_for_check();
  obj_version *modify_version = version_for_write();

  if (check_objv) {
    cls_version_check(*op, *check_objv, VER_COND_EQ);
  }

  if (modify_version) {
    cls_version_set(*op, *modify_version);
  } else {
    cls_version_inc(*op);
  }
}

void RGWObjVersionTracker::apply_write()
{
  const bool checked = (read_version.ver != 0);
  const bool incremented = (write_version.ver == 0);

  if (checked && incremented) {
    // apply cls_version_inc() so our next operation can recheck it
    ++read_version.ver;
  } else {
    read_version = write_version;
  }
  write_version = obj_version();
}

RGWObjStateManifest *RGWObjectCtx::get_state(const rgw_obj& obj) {
  RGWObjStateManifest *result;
  typename std::map<rgw_obj, RGWObjStateManifest>::iterator iter;
  lock.lock_shared();
  assert (!obj.empty());
  iter = objs_state.find(obj);
  if (iter != objs_state.end()) {
    result = &iter->second;
    lock.unlock_shared();
  } else {
    lock.unlock_shared();
    lock.lock();
    result = &objs_state[obj];
    lock.unlock();
  }
  return result;
}

void RGWObjectCtx::set_compressed(const rgw_obj& obj) {
  std::unique_lock wl{lock};
  assert (!obj.empty());
  objs_state[obj].state.compressed = true;
}

void RGWObjectCtx::set_atomic(rgw_obj& obj) {
  std::unique_lock wl{lock};
  assert (!obj.empty());
  objs_state[obj].state.is_atomic = true;
}
void RGWObjectCtx::set_prefetch_data(const rgw_obj& obj) {
  std::unique_lock wl{lock};
  assert (!obj.empty());
  objs_state[obj].state.prefetch_data = true;
}

void RGWObjectCtx::invalidate(const rgw_obj& obj) {
  std::unique_lock wl{lock};
  auto iter = objs_state.find(obj);
  if (iter == objs_state.end()) {
    return;
  }
  bool is_atomic = iter->second.state.is_atomic;
  bool prefetch_data = iter->second.state.prefetch_data;
  bool compressed = iter->second.state.compressed;

  objs_state.erase(iter);

  if (is_atomic || prefetch_data) {
    auto& sm = objs_state[obj];
    sm.state.is_atomic = is_atomic;
    sm.state.prefetch_data = prefetch_data;
    sm.state.compressed = compressed;
  }
}

void RGWObjVersionTracker::generate_new_write_ver(CephContext *cct)
{
  write_version.ver = 1;
#define TAG_LEN 24

  write_version.tag.clear();
  append_rand_alpha(cct, write_version.tag, write_version.tag, TAG_LEN);
}

class RGWMetaNotifierManager : public RGWCoroutinesManager {
  RGWRados* store;
  RGWHTTPManager http_manager;

public:
  RGWMetaNotifierManager(RGWRados *_store) : RGWCoroutinesManager(_store->ctx(), _store->get_cr_registry()), store(_store),
                                             http_manager(store->ctx(), completion_mgr) {
    http_manager.start();
  }

  int notify_all(const DoutPrefixProvider *dpp, map<rgw_zone_id, RGWRESTConn *>& conn_map, set<int>& shards) {
    rgw_http_param_pair pairs[] = { { "type", "metadata" },
                                    { "notify", NULL },
                                    { NULL, NULL } };

    list<RGWCoroutinesStack *> stacks;
    for (auto iter = conn_map.begin(); iter != conn_map.end(); ++iter) {
      RGWRESTConn *conn = iter->second;
      RGWCoroutinesStack *stack = new RGWCoroutinesStack(store->ctx(), this);
      stack->call(new RGWPostRESTResourceCR<set<int>, int>(store->ctx(), conn, &http_manager, "/admin/log", pairs, shards, NULL));

      stacks.push_back(stack);
    }
    return run(dpp, stacks);
  }
};

class RGWDataNotifierManager : public RGWCoroutinesManager {
  RGWRados* store;
  RGWHTTPManager http_manager;

public:
  RGWDataNotifierManager(RGWRados *_store) : RGWCoroutinesManager(_store->ctx(), _store->get_cr_registry()), store(_store),
                                             http_manager(store->ctx(), completion_mgr) {
    http_manager.start();
  }

  int notify_all(const DoutPrefixProvider *dpp, map<rgw_zone_id, RGWRESTConn *>& conn_map,
		bc::flat_map<int, bc::flat_set<rgw_data_notify_entry> >& shards) {

    list<RGWCoroutinesStack *> stacks;
    const char *source_zone = store->svc.zone->get_zone_params().get_id().c_str();
    for (auto iter = conn_map.begin(); iter != conn_map.end(); ++iter) {
      RGWRESTConn *conn = iter->second;
      RGWCoroutinesStack *stack = new RGWCoroutinesStack(store->ctx(), this);
      stack->call(new RGWDataPostNotifyCR(store, http_manager, shards, source_zone, conn));
      stacks.push_back(stack);
    }

    return run(dpp, stacks);
  }
};

/* class RGWRadosThread */

void RGWRadosThread::start()
{
  worker = new Worker(cct, this);
  worker->create(thread_name.c_str());
}

void RGWRadosThread::stop()
{
  down_flag = true;
  stop_process();
  if (worker) {
    worker->signal();
    worker->join();
  }
  delete worker;
  worker = NULL;
}

void *RGWRadosThread::Worker::entry() {
  uint64_t msec = processor->interval_msec();
  auto interval = std::chrono::milliseconds(msec);

  do {
    auto start = ceph::real_clock::now();
    int r = processor->process(this);
    if (r < 0) {
      ldpp_dout(this, 0) << "ERROR: processor->process() returned error r=" << r << dendl;
    }

    if (processor->going_down())
      break;

    auto end = ceph::real_clock::now() - start;

    uint64_t cur_msec = processor->interval_msec();
    if (cur_msec != msec) { /* was it reconfigured? */
      msec = cur_msec;
      interval = std::chrono::milliseconds(msec);
    }

    if (cur_msec > 0) {
      if (interval <= end)
        continue; // next round

      auto wait_time = interval - end;
      wait_interval(wait_time);
    } else {
      wait();
    }
  } while (!processor->going_down());

  return NULL;
}

class RGWMetaNotifier : public RGWRadosThread {
  RGWMetaNotifierManager notify_mgr;
  RGWMetadataLog *const log;

  uint64_t interval_msec() override {
    return cct->_conf->rgw_md_notify_interval_msec;
  }
  void stop_process() override {
    notify_mgr.stop();
  }
public:
  RGWMetaNotifier(RGWRados *_store, RGWMetadataLog* log)
    : RGWRadosThread(_store, "meta-notifier"), notify_mgr(_store), log(log) {}

  int process(const DoutPrefixProvider *dpp) override;
};

int RGWMetaNotifier::process(const DoutPrefixProvider *dpp)
{
  set<int> shards;

  log->read_clear_modified(shards);

  if (shards.empty()) {
    return 0;
  }

  for (set<int>::iterator iter = shards.begin(); iter != shards.end(); ++iter) {
    ldpp_dout(dpp, 20) << __func__ << "(): notifying mdlog change, shard_id=" << *iter << dendl;
  }

  notify_mgr.notify_all(dpp, store->ctl.remote->get_zone_meta_notify_to_map(), shards);

  return 0;
}

class RGWDataNotifier : public RGWRadosThread {
  RGWDataNotifierManager notify_mgr;
  bc::flat_set<rgw_data_notify_entry> entry;

  uint64_t interval_msec() override {
    return cct->_conf.get_val<int64_t>("rgw_data_notify_interval_msec");
  }
  void stop_process() override {
    notify_mgr.stop();
  }
public:
  RGWDataNotifier(RGWRados *_store) : RGWRadosThread(_store, "data-notifier"), notify_mgr(_store) {}

  int process(const DoutPrefixProvider *dpp) override;
};

int RGWDataNotifier::process(const DoutPrefixProvider *dpp)
{
  auto data_log = store->svc.datalog_rados;
  if (!data_log) {
    return 0;
  }

  auto shards = data_log->read_clear_modified();

  if (shards.empty()) {
    return 0;
  }

  for (const auto& [shard_id, entries] : shards) {
    bc::flat_set<rgw_data_notify_entry>::iterator it;
    for (const auto& entry : entries) {
      ldpp_dout(dpp, 20) << __func__ << "(): notifying datalog change, shard_id="
        << shard_id << ":" << entry.gen << ":" << entry.key << dendl;
    }
  }

  notify_mgr.notify_all(dpp, store->ctl.remote->get_zone_data_notify_to_map(), shards);

  return 0;
}

class RGWSyncProcessorThread : public RGWRadosThread {
public:
  RGWSyncProcessorThread(RGWRados *_store, const string& thread_name = "radosgw") : RGWRadosThread(_store, thread_name) {}
  RGWSyncProcessorThread(RGWRados *_store) : RGWRadosThread(_store) {}
  ~RGWSyncProcessorThread() override {}
  int init(const DoutPrefixProvider *dpp) override = 0 ;
  int process(const DoutPrefixProvider *dpp) override = 0;
};

class RGWMetaSyncProcessorThread : public RGWSyncProcessorThread
{
  RGWMetaSyncStatusManager sync;

  uint64_t interval_msec() override {
    return 0; /* no interval associated, it'll run once until stopped */
  }
  void stop_process() override {
    sync.stop();
  }
public:
  RGWMetaSyncProcessorThread(rgw::sal::RadosStore* _store, RGWAsyncRadosProcessor *async_rados)
    : RGWSyncProcessorThread(_store->getRados(), "meta-sync"), sync(_store, async_rados) {}

  void wakeup_sync_shards(set<int>& shard_ids) {
    for (set<int>::iterator iter = shard_ids.begin(); iter != shard_ids.end(); ++iter) {
      sync.wakeup(*iter);
    }
  }
  RGWMetaSyncStatusManager* get_manager() { return &sync; }

  int init(const DoutPrefixProvider *dpp) override {
    int ret = sync.init(dpp);
    if (ret < 0) {
      ldpp_dout(dpp, 0) << "ERROR: sync.init() returned " << ret << dendl;
      return ret;
    }
    return 0;
  }

  int process(const DoutPrefixProvider *dpp) override {
    sync.run(dpp, null_yield);
    return 0;
  }
};

class RGWDataSyncProcessorThread : public RGWSyncProcessorThread
{
  PerfCountersRef counters;
  RGWDataSyncStatusManager sync;
  bool initialized;

  uint64_t interval_msec() override {
    if (initialized) {
      return 0; /* no interval associated, it'll run once until stopped */
    } else {
#define DATA_SYNC_INIT_WAIT_SEC 20
      return DATA_SYNC_INIT_WAIT_SEC * 1000;
    }
  }
  void stop_process() override {
    sync.stop();
  }
public:
  RGWDataSyncProcessorThread(rgw::sal::RadosStore *_store, RGWAsyncRadosProcessor *async_rados,
                             const rgw_zone_id& zid,
                             const string& zname)
    : RGWSyncProcessorThread(_store->getRados(), "data-sync"),
      counters(sync_counters::build(store->ctx(), std::string("data-sync-from-") + zname)),
      sync(_store, async_rados, zid, counters.get()),
      initialized(false) {}

  void wakeup_sync_shards(bc::flat_map<int, bc::flat_set<rgw_data_notify_entry> >& entries) {
    for (bc::flat_map<int, bc::flat_set<rgw_data_notify_entry> >::iterator iter = entries.begin(); iter != entries.end(); ++iter) {
      sync.wakeup(iter->first, iter->second);
    }
  }

  RGWDataSyncStatusManager* get_manager() { return &sync; }

  int init(const DoutPrefixProvider *dpp) override {
    return 0;
  }

  int process(const DoutPrefixProvider *dpp) override {
    while (!initialized) {
      if (going_down()) {
        return 0;
      }
      int ret = sync.init(dpp);
      if (ret >= 0) {
        initialized = true;
        break;
      }
      /* we'll be back! */
      return 0;
    }
    sync.run(dpp);
    return 0;
  }
};

class RGWSyncLogTrimThread : public RGWSyncProcessorThread, DoutPrefixProvider
{
  RGWCoroutinesManager crs;
  rgw::sal::RadosStore* store;
  rgw::BucketTrimManager *bucket_trim;
  RGWHTTPManager http;
  const utime_t trim_interval;

  uint64_t interval_msec() override { return 0; }
  void stop_process() override { crs.stop(); }
public:
  RGWSyncLogTrimThread(rgw::sal::RadosStore* store, rgw::BucketTrimManager *bucket_trim,
                       int interval)
    : RGWSyncProcessorThread(store->getRados(), "sync-log-trim"),
      crs(store->ctx(), store->getRados()->get_cr_registry()), store(store),
      bucket_trim(bucket_trim),
      http(store->ctx(), crs.get_completion_mgr()),
      trim_interval(interval, 0)
  {}

  int init(const DoutPrefixProvider *dpp) override {
    return http.start();
  }
  int process(const DoutPrefixProvider *dpp) override {
    list<RGWCoroutinesStack*> stacks;
    auto metatrimcr = create_meta_log_trim_cr(this, static_cast<rgw::sal::RadosStore*>(store), &http,
					      cct->_conf->rgw_md_log_max_shards,
					      trim_interval);
    if (!metatrimcr) {
      ldpp_dout(dpp, -1) << "Bailing out of trim thread!" << dendl;
      return -EINVAL;
    }
    auto meta = new RGWCoroutinesStack(store->ctx(), &crs);
    meta->call(metatrimcr);

    stacks.push_back(meta);

    if (store->svc()->zone->sync_module_exports_data()) {
      auto data = new RGWCoroutinesStack(store->ctx(), &crs);
      data->call(create_data_log_trim_cr(dpp, static_cast<rgw::sal::RadosStore*>(store), &http,
                                         cct->_conf->rgw_data_log_num_shards,
                                         trim_interval));
      stacks.push_back(data);

      auto bucket = new RGWCoroutinesStack(store->ctx(), &crs);
      bucket->call(bucket_trim->create_bucket_trim_cr(&http));
      stacks.push_back(bucket);
    }

    crs.run(dpp, stacks);
    return 0;
  }

  // implements DoutPrefixProvider
  CephContext *get_cct() const override { return store->ctx(); }
  unsigned get_subsys() const override
  {
    return dout_subsys;
  }

  std::ostream& gen_prefix(std::ostream& out) const override
  {
    return out << "sync log trim: ";
  }

};

void RGWRados::wakeup_meta_sync_shards(set<int>& shard_ids)
{
  std::lock_guard l{meta_sync_thread_lock};
  if (meta_sync_processor_thread) {
    meta_sync_processor_thread->wakeup_sync_shards(shard_ids);
  }
}

void RGWRados::wakeup_data_sync_shards(const DoutPrefixProvider *dpp, const rgw_zone_id& source_zone, bc::flat_map<int, bc::flat_set<rgw_data_notify_entry> >& entries)
{
  ldpp_dout(dpp, 20) << __func__ << ": source_zone=" << source_zone << ", entries=" << entries << dendl;
  for (bc::flat_map<int, bc::flat_set<rgw_data_notify_entry> >::iterator iter = entries.begin(); iter != entries.end(); ++iter) {
    ldpp_dout(dpp, 20) << __func__ << "(): updated shard=" << iter->first << dendl;
    bc::flat_set<rgw_data_notify_entry>& entries = iter->second;
    for (const auto& [key, gen] : entries) {
      ldpp_dout(dpp, 20) << __func__ << ": source_zone=" << source_zone << ", key=" << key
			 << ", gen=" << gen << dendl;
    }
  }

  std::lock_guard l{data_sync_thread_lock};
  auto iter = data_sync_processor_threads.find(source_zone);
  if (iter == data_sync_processor_threads.end()) {
    ldpp_dout(dpp, 10) << __func__ << ": couldn't find sync thread for zone " << source_zone << ", skipping async data sync processing" << dendl;
    return;
  }

  RGWDataSyncProcessorThread *thread = iter->second;
  ceph_assert(thread);
  thread->wakeup_sync_shards(entries);
}

RGWMetaSyncStatusManager* RGWRados::get_meta_sync_manager()
{
  std::lock_guard l{meta_sync_thread_lock};
  if (meta_sync_processor_thread) {
    return meta_sync_processor_thread->get_manager();
  }
  return nullptr;
}

RGWDataSyncStatusManager* RGWRados::get_data_sync_manager(const rgw_zone_id& source_zone)
{
  std::lock_guard l{data_sync_thread_lock};
  auto thread = data_sync_processor_threads.find(source_zone);
  if (thread == data_sync_processor_threads.end()) {
    return nullptr;
  }
  return thread->second->get_manager();
}

int RGWRados::get_required_alignment(const DoutPrefixProvider *dpp, const rgw_pool& pool, uint64_t *alignment)
{
  IoCtx ioctx;
  int r = open_pool_ctx(dpp, pool, ioctx, false);
  if (r < 0) {
    ldpp_dout(dpp, 0) << "ERROR: open_pool_ctx() returned " << r << dendl;
    return r;
  }

  bool req;
  r = ioctx.pool_requires_alignment2(&req);
  if (r < 0) {
    ldpp_dout(dpp, 0) << "ERROR: ioctx.pool_requires_alignment2() returned "
      << r << dendl;
    return r;
  }

  if (!req) {
    *alignment = 0;
    return 0;
  }

  uint64_t align;
  r = ioctx.pool_required_alignment2(&align);
  if (r < 0) {
    ldpp_dout(dpp, 0) << "ERROR: ioctx.pool_required_alignment2() returned "
      << r << dendl;
    return r;
  }
  if (align != 0) {
    ldpp_dout(dpp, 20) << "required alignment=" << align << dendl;
  }
  *alignment = align;
  return 0;
}

void RGWRados::get_max_aligned_size(uint64_t size, uint64_t alignment, uint64_t *max_size)
{
  if (alignment == 0) {
    *max_size = size;
    return;
  }

  if (size <= alignment) {
    *max_size = alignment;
    return;
  }

  *max_size = size - (size % alignment);
}

int RGWRados::get_max_chunk_size(const rgw_pool& pool, uint64_t *max_chunk_size, const DoutPrefixProvider *dpp, uint64_t *palignment)
{
  uint64_t alignment;
  int r = get_required_alignment(dpp, pool, &alignment);
  if (r < 0) {
    return r;
  }

  if (palignment) {
    *palignment = alignment;
  }

  uint64_t config_chunk_size = cct->_conf->rgw_max_chunk_size;

  get_max_aligned_size(config_chunk_size, alignment, max_chunk_size);

  ldpp_dout(dpp, 20) << "max_chunk_size=" << *max_chunk_size << dendl;

  return 0;
}

int RGWRados::get_max_chunk_size(const rgw_placement_rule& placement_rule, const rgw_obj& obj,
                                 uint64_t *max_chunk_size, const DoutPrefixProvider *dpp, uint64_t *palignment)
{
  rgw_pool pool;
  if (!get_obj_data_pool(placement_rule, obj, &pool)) {
    ldpp_dout(dpp, 0) << "ERROR: failed to get data pool for object " << obj << dendl;
    return -EIO;
  }
  return get_max_chunk_size(pool, max_chunk_size, dpp, palignment);
}

void add_datalog_entry(const DoutPrefixProvider* dpp,
                       RGWDataChangesLog* datalog,
                       const RGWBucketInfo& bucket_info,
                       uint32_t shard_id)
{
  const auto& logs = bucket_info.layout.logs;
  if (logs.empty()) {
    return;
  }
  int r = datalog->add_entry(dpp, bucket_info, logs.back(), shard_id);
  if (r < 0) {
    ldpp_dout(dpp, -1) << "ERROR: failed writing data log" << dendl;
  } // datalog error is not fatal
}

class RGWIndexCompletionManager;

struct complete_op_data {
  ceph::mutex lock = ceph::make_mutex("complete_op_data");
  AioCompletion *rados_completion{nullptr};
  int manager_shard_id{-1};
  RGWIndexCompletionManager *manager{nullptr};
  rgw_obj obj;
  RGWModifyOp op;
  string tag;
  rgw_bucket_entry_ver ver;
  cls_rgw_obj_key key;
  rgw_bucket_dir_entry_meta dir_meta;
  list<cls_rgw_obj_key> remove_objs;
  bool log_op;
  uint16_t bilog_op;
  rgw_zone_set zones_trace;

  bool stopped{false};

  void stop() {
    std::lock_guard l{lock};
    stopped = true;
  }
};

class RGWIndexCompletionManager {
  RGWRados* const store;
  const uint32_t num_shards;
  ceph::containers::tiny_vector<ceph::mutex> locks;
  std::vector<set<complete_op_data*>> completions;
  std::vector<complete_op_data*> retry_completions;

  std::condition_variable cond;
  std::mutex retry_completions_lock;
  bool _stop{false};
  std::thread retry_thread;

  // used to distribute the completions and the locks they use across
  // their respective vectors; it will get incremented and can wrap
  // around back to 0 without issue
  std::atomic<uint32_t> cur_shard {0};

  void process();
  
  void add_completion(complete_op_data *completion);
  
  void stop() {
    if (retry_thread.joinable()) {
      _stop = true;
      cond.notify_all();
      retry_thread.join();
    }

    for (uint32_t i = 0; i < num_shards; ++i) {
      std::lock_guard l{locks[i]};
      for (auto c : completions[i]) {
        c->stop();
      }
    }
    completions.clear();
  }
  
  uint32_t next_shard() {
    return cur_shard++ % num_shards;
  }

public:
  RGWIndexCompletionManager(RGWRados *_store) :
    store(_store),
    num_shards(store->ctx()->_conf->rgw_thread_pool_size),
    locks{ceph::make_lock_container<ceph::mutex>(
      num_shards,
      [](const size_t i) {
        return ceph::make_mutex("RGWIndexCompletionManager::lock::" +
				std::to_string(i));
      })},
    completions(num_shards),
    retry_thread(&RGWIndexCompletionManager::process, this)
    {}

  ~RGWIndexCompletionManager() {
    stop();
  }

  void create_completion(const rgw_obj& obj,
                         RGWModifyOp op, string& tag,
                         rgw_bucket_entry_ver& ver,
                         const cls_rgw_obj_key& key,
                         rgw_bucket_dir_entry_meta& dir_meta,
                         list<cls_rgw_obj_key> *remove_objs, bool log_op,
                         uint16_t bilog_op,
                         rgw_zone_set *zones_trace,
                         complete_op_data **result);

  bool handle_completion(completion_t cb, complete_op_data *arg);

  CephContext* ctx() {
    return store->ctx();
  }
};

static void obj_complete_cb(completion_t cb, void *arg)
{
  complete_op_data *completion = reinterpret_cast<complete_op_data*>(arg);
  completion->lock.lock();
  if (completion->stopped) {
    completion->lock.unlock(); /* can drop lock, no one else is referencing us */
    delete completion;
    return;
  }
  bool need_delete = completion->manager->handle_completion(cb, completion);
  completion->lock.unlock();
  if (need_delete) {
    delete completion;
  }
}

void RGWIndexCompletionManager::process()
{
  DoutPrefix dpp(store->ctx(), dout_subsys, "rgw index completion thread: ");
  while(!_stop) {
    std::vector<complete_op_data*> comps;

    {
      std::unique_lock l{retry_completions_lock};
      cond.wait(l, [this](){return _stop || !retry_completions.empty();});
      if (_stop) {
        return;
      }
      retry_completions.swap(comps);
    }

    for (auto c : comps) {
      std::unique_ptr<complete_op_data> up{c};

      ldpp_dout(&dpp, 20) << __func__ << "(): handling completion for key=" << c->key << dendl;

      RGWRados::BucketShard bs(store);
      RGWBucketInfo bucket_info;

      int r = bs.init(c->obj.bucket, c->obj, &bucket_info, &dpp);
      if (r < 0) {
        ldpp_dout(&dpp, 0) << "ERROR: " << __func__ << "(): failed to initialize BucketShard, obj=" << c->obj << " r=" << r << dendl;
        /* not much to do */
        continue;
      }

      r = store->guard_reshard(&dpp, &bs, c->obj, bucket_info,
			     [&](RGWRados::BucketShard *bs) -> int {
			       const bool bitx = ctx()->_conf->rgw_bucket_index_transaction_instrumentation;
			       ldout_bitx(bitx, &dpp, 10) <<
				 "ENTERING " << __func__ << ": bucket-shard=" << bs <<
				 " obj=" << c->obj << " tag=" << c->tag <<
				 " op=" << c->op << ", remove_objs=" << c->remove_objs << dendl_bitx;
			       ldout_bitx(bitx, &dpp, 25) <<
				 "BACKTRACE: " << __func__ << ": " << ClibBackTrace(1) << dendl_bitx;

			       librados::ObjectWriteOperation o;
			       cls_rgw_guard_bucket_resharding(o, -ERR_BUSY_RESHARDING);
			       cls_rgw_bucket_complete_op(o, c->op, c->tag, c->ver, c->key, c->dir_meta, &c->remove_objs,
							  c->log_op, c->bilog_op, &c->zones_trace);
			       int ret = bs->bucket_obj.operate(&dpp, &o, null_yield);
			       ldout_bitx(bitx, &dpp, 10) <<
				 "EXITING " << __func__ << ": ret=" << dendl_bitx;
			       return ret;
                             });
      if (r < 0) {
        ldpp_dout(&dpp, 0) << "ERROR: " << __func__ << "(): bucket index completion failed, obj=" << c->obj << " r=" << r << dendl;
        /* ignoring error, can't do anything about it */
        continue;
      }

      add_datalog_entry(&dpp, store->svc.datalog_rados, bucket_info, bs.shard_id);
    }
  }
}

void RGWIndexCompletionManager::create_completion(const rgw_obj& obj,
                                                  RGWModifyOp op, string& tag,
                                                  rgw_bucket_entry_ver& ver,
                                                  const cls_rgw_obj_key& key,
                                                  rgw_bucket_dir_entry_meta& dir_meta,
                                                  list<cls_rgw_obj_key> *remove_objs, bool log_op,
                                                  uint16_t bilog_op,
                                                  rgw_zone_set *zones_trace,
                                                  complete_op_data **result)
{
  complete_op_data *entry = new complete_op_data;

  int shard_id = next_shard();

  entry->manager_shard_id = shard_id;
  entry->manager = this;
  entry->obj = obj;
  entry->op = op;
  entry->tag = tag;
  entry->ver = ver;
  entry->key = key;
  entry->dir_meta = dir_meta;
  entry->log_op = log_op;
  entry->bilog_op = bilog_op;

  if (remove_objs) {
    for (auto iter = remove_objs->begin(); iter != remove_objs->end(); ++iter) {
      entry->remove_objs.push_back(*iter);
    }
  }

  if (zones_trace) {
    entry->zones_trace = *zones_trace;
  } else {
    entry->zones_trace.insert(store->svc.zone->get_zone().id, obj.bucket.get_key());
  }

  *result = entry;

  entry->rados_completion = librados::Rados::aio_create_completion(entry, obj_complete_cb);

  std::lock_guard l{locks[shard_id]};
  const auto ok = completions[shard_id].insert(entry).second;
  ceph_assert(ok);
}

void RGWIndexCompletionManager::add_completion(complete_op_data *completion) {
  {
    std::lock_guard l{retry_completions_lock};
    retry_completions.push_back(completion);
  }
  cond.notify_all();
}

bool RGWIndexCompletionManager::handle_completion(completion_t cb, complete_op_data *arg)
{
  int shard_id = arg->manager_shard_id;
  {
    std::lock_guard l{locks[shard_id]};

    auto& comps = completions[shard_id];

    auto iter = comps.find(arg);
    if (iter == comps.end()) {
      ldout(arg->manager->ctx(), 0) << __func__ << "(): cannot find completion for obj=" << arg->key << dendl;
      return true;
    }

    comps.erase(iter);
  }

  int r = rados_aio_get_return_value(cb);
  if (r != -ERR_BUSY_RESHARDING) {
    ldout(arg->manager->ctx(), 20) << __func__ << "(): completion " << 
      (r == 0 ? "ok" : "failed with " + to_string(r)) << 
      " for obj=" << arg->key << dendl;
    return true;
  }
  add_completion(arg);
  ldout(arg->manager->ctx(), 20) << __func__ << "(): async completion added for obj=" << arg->key << dendl;
  return false;
}

void RGWRados::finalize()
{
  if (run_meta_sync_thread) {
    std::lock_guard l{meta_sync_thread_lock};
    meta_sync_processor_thread->stop();
  }

  if (run_data_sync_thread) {
    std::lock_guard dl{data_sync_thread_lock};
    for (auto iter : data_sync_processor_threads) {
      RGWDataSyncProcessorThread *thread = iter.second;
      thread->stop();
    }
    if (sync_log_trimmer) {
      sync_log_trimmer->stop();
    }
  }
  if (run_meta_sync_thread) {
    delete meta_sync_processor_thread;
    meta_sync_processor_thread = NULL;
  }
  if (run_data_sync_thread) {
    std::lock_guard dl{data_sync_thread_lock};
    for (auto iter : data_sync_processor_threads) {
      RGWDataSyncProcessorThread *thread = iter.second;
      delete thread;
    }
    data_sync_processor_threads.clear();
    delete sync_log_trimmer;
    sync_log_trimmer = nullptr;
    bucket_trim = boost::none;
  }
  if (meta_notifier) {
    meta_notifier->stop();
    delete meta_notifier;
  }
  if (data_notifier) {
    data_notifier->stop();
    delete data_notifier;
  }
  delete sync_tracer;
  
  delete lc;
  lc = NULL; 

  delete gc;
  gc = NULL;

  delete obj_expirer;
  obj_expirer = NULL;

  RGWQuotaHandler::free_handler(quota_handler);
  if (cr_registry) {
    cr_registry->put();
  }

  svc.shutdown();

  delete binfo_cache;
  delete obj_tombstone_cache;
  if (d3n_data_cache)
    delete d3n_data_cache;

  if (reshard_wait.get()) {
    reshard_wait->stop();
    reshard_wait.reset();
  }

  if (run_reshard_thread) {
    reshard->stop_processor();
  }
  delete reshard;
  delete index_completion_manager;

  rgw::notify::shutdown();
}

/** 
 * Initialize the RADOS instance and prepare to do other ops
 * Returns 0 on success, -ERR# on failure.
 */
int RGWRados::init_rados()
{
  int ret = 0;

  ret = rados.init_with_context(cct);
  if (ret < 0) {
    return ret;
  }
  ret = rados.connect();
  if (ret < 0) {
    return ret;
  }

  auto crs = std::unique_ptr<RGWCoroutinesManagerRegistry>{
    new RGWCoroutinesManagerRegistry(cct)};
  ret = crs->hook_to_admin_command("cr dump");
  if (ret < 0) {
    return ret;
  }

  cr_registry = crs.release();

  if (use_datacache) {
    d3n_data_cache = new D3nDataCache();
    d3n_data_cache->init(cct);
  }

  return ret;
}

int RGWRados::register_to_service_map(const DoutPrefixProvider *dpp, const string& daemon_type, const map<string, string>& meta)
{
  string name = cct->_conf->name.get_id();
  if (name.compare(0, 4, "rgw.") == 0) {
    name = name.substr(4);
  }
  map<string,string> metadata = meta;
  metadata["num_handles"] = "1"s;
  metadata["zonegroup_id"] = svc.zone->get_zonegroup().get_id();
  metadata["zonegroup_name"] = svc.zone->get_zonegroup().get_name();
  metadata["zone_name"] = svc.zone->zone_name();
  metadata["zone_id"] = svc.zone->zone_id().id;
  metadata["realm_name"] = svc.zone->get_realm().get_name();
  metadata["realm_id"] = svc.zone->get_realm().get_id();
  metadata["id"] = name;
  int ret = rados.service_daemon_register(
    daemon_type,
    stringify(rados.get_instance_id()),
    metadata);
  if (ret < 0) {
    ldpp_dout(dpp, 0) << "ERROR: service_daemon_register() returned ret=" << ret << ": " << cpp_strerror(-ret) << dendl;
    return ret;
  }

  return 0;
}

int RGWRados::update_service_map(const DoutPrefixProvider *dpp, std::map<std::string, std::string>&& status)
{
  int ret = rados.service_daemon_update_status(move(status));
  if (ret < 0) {
    ldpp_dout(dpp, 0) << "ERROR: service_daemon_update_status() returned ret=" << ret << ": " << cpp_strerror(-ret) << dendl;
    return ret;
  }

  return 0;
}

/** 
 * Initialize the RADOS instance and prepare to do other ops
 * Returns 0 on success, -ERR# on failure.
 */
int RGWRados::init_complete(const DoutPrefixProvider *dpp)
{
  int ret;

  /* 
   * create sync module instance even if we don't run sync thread, might need it for radosgw-admin
   */
  sync_module = svc.sync_modules->get_sync_module();

  ret = open_root_pool_ctx(dpp);
  if (ret < 0)
    return ret;

  ret = open_gc_pool_ctx(dpp);
  if (ret < 0)
    return ret;

  ret = open_lc_pool_ctx(dpp);
  if (ret < 0)
    return ret;

  ret = open_objexp_pool_ctx(dpp);
  if (ret < 0)
    return ret;

  ret = open_reshard_pool_ctx(dpp);
  if (ret < 0)
    return ret;

  ret = open_notif_pool_ctx(dpp);
  if (ret < 0)
    return ret;

  pools_initialized = true;

  if (use_gc) {
    gc = new RGWGC();
    gc->initialize(cct, this);
  } else {
    ldpp_dout(dpp, 5) << "note: GC not initialized" << dendl;
  }

  obj_expirer = new RGWObjectExpirer(this->store);

  if (use_gc_thread && use_gc) {
    gc->start_processor();
    obj_expirer->start_processor();
  }

  auto& current_period = svc.zone->get_current_period();
  auto& zonegroup = svc.zone->get_zonegroup();
  auto& zone_params = svc.zone->get_zone_params();
  auto& zone = svc.zone->get_zone();

  /* no point of running sync thread if we don't have a master zone configured
    or there is no rest_master_conn */
  run_meta_sync_thread = run_sync_thread && svc.zone->need_to_meta_sync();
  run_data_sync_thread = run_sync_thread && svc.zone->need_to_data_sync();

  if (svc.zone->is_meta_master()) {
    auto md_log = svc.mdlog->get_log(current_period.get_id());
    meta_notifier = new RGWMetaNotifier(this, md_log);
    meta_notifier->start();
  }

  /* init it anyway, might run sync through radosgw-admin explicitly */
  sync_tracer = new RGWSyncTraceManager(cct, cct->_conf->rgw_sync_trace_history_size);
  sync_tracer->init(this);
  ret = sync_tracer->hook_to_admin_command();
  if (ret < 0) {
    return ret;
  }

  if (run_meta_sync_thread) {
    for (const auto &pt: zonegroup.placement_targets) {
      if (zone_params.placement_pools.find(pt.second.name)
          == zone_params.placement_pools.end()){
        ldpp_dout(dpp, 0) << "WARNING: This zone does not contain the placement target "
                      << pt.second.name << " present in zonegroup" << dendl;
      }
    }
    auto async_processor = svc.rados->get_async_processor();
    std::lock_guard l{meta_sync_thread_lock};
    meta_sync_processor_thread = new RGWMetaSyncProcessorThread(this->store, async_processor);
    ret = meta_sync_processor_thread->init(dpp);
    if (ret < 0) {
      ldpp_dout(dpp, 0) << "ERROR: failed to initialize meta sync thread" << dendl;
      return ret;
    }
    meta_sync_processor_thread->start();
  }

  if (run_data_sync_thread) {
    // configure the bucket trim manager
    rgw::BucketTrimConfig config;
    rgw::configure_bucket_trim(cct, config);

    bucket_trim.emplace(this->store, config);
    ret = bucket_trim->init();
    if (ret < 0) {
      ldpp_dout(dpp, 0) << "ERROR: failed to start bucket trim manager" << dendl;
      return ret;
    }
    svc.datalog_rados->set_observer(&*bucket_trim);

    std::lock_guard dl{data_sync_thread_lock};
    for (auto entry : svc.zone->get_data_sync_source_zones()) {
      auto& zid = entry.first;
      auto& zname = entry.second;

      ldpp_dout(dpp, 5) << "starting data sync thread for zone " << zname << dendl;
      auto *thread = new RGWDataSyncProcessorThread(this->store, svc.rados->get_async_processor(), zid, zname);
      ret = thread->init(dpp);
      if (ret < 0) {
        ldpp_dout(dpp, 0) << "ERROR: failed to initialize data sync thread" << dendl;
        return ret;
      }
      thread->start();
      data_sync_processor_threads[rgw_zone_id(zid)] = thread;
    }
    auto interval = cct->_conf->rgw_sync_log_trim_interval;
    if (interval > 0) {
      sync_log_trimmer = new RGWSyncLogTrimThread(this->store, &*bucket_trim, interval);
      ret = sync_log_trimmer->init(dpp);
      if (ret < 0) {
        ldpp_dout(dpp, 0) << "ERROR: failed to initialize sync log trim thread" << dendl;
        return ret;
      }
      sync_log_trimmer->start();
    }
  }
  if (cct->_conf->rgw_data_notify_interval_msec) {
    data_notifier = new RGWDataNotifier(this);
    data_notifier->start();
  }

  binfo_cache = new RGWChainedCacheImpl<bucket_info_entry>;
  binfo_cache->init(svc.cache);

  lc = new RGWLC();
  lc->initialize(cct, this->store);

  if (use_lc_thread)
    lc->start_processor();

  quota_handler = RGWQuotaHandler::generate_handler(dpp, this->store, quota_threads);

  bucket_index_max_shards = (cct->_conf->rgw_override_bucket_index_max_shards ? cct->_conf->rgw_override_bucket_index_max_shards :
                             zone.bucket_index_max_shards);
  if (bucket_index_max_shards > get_max_bucket_shards()) {
    bucket_index_max_shards = get_max_bucket_shards();
    ldpp_dout(dpp, 1) << __func__ << " bucket index max shards is too large, reset to value: "
      << get_max_bucket_shards() << dendl;
  }
  ldpp_dout(dpp, 20) << __func__ << " bucket index max shards: " << bucket_index_max_shards << dendl;

  bool need_tombstone_cache = !ctl.remote->get_zone_data_notify_to_map().empty(); /* have zones syncing from us */

  if (need_tombstone_cache) {
    obj_tombstone_cache = new tombstone_cache_t(cct->_conf->rgw_obj_tombstone_cache_size);
  }

  reshard_wait = std::make_shared<RGWReshardWait>();

  reshard = new RGWReshard(this->store);

  // disable reshard thread based on zone/zonegroup support
  run_reshard_thread = run_reshard_thread && svc.zone->can_reshard();

  if (run_reshard_thread)  {
    reshard->start_processor();
  }

  index_completion_manager = new RGWIndexCompletionManager(this);
  ret = rgw::notify::init(cct, store, dpp);
  if (ret < 0 ) {
    ldpp_dout(dpp, 1) << "ERROR: failed to initialize notification manager" << dendl;
  }

  return ret;
}

int RGWRados::init_svc(bool raw, const DoutPrefixProvider *dpp)
{
  if (raw) {
    return svc.init_raw(cct, use_cache, null_yield, dpp);
  }

  return svc.init(cct, use_cache, run_sync_thread, null_yield, dpp);
}

int RGWRados::init_ctl(const DoutPrefixProvider *dpp)
{
  return ctl.init(&svc, dpp);
}

/** 
 * Initialize the RADOS instance and prepare to do other ops
 * Returns 0 on success, -ERR# on failure.
 */
int RGWRados::init_begin(const DoutPrefixProvider *dpp)
{
  int ret;

  inject_notify_timeout_probability =
    cct->_conf.get_val<double>("rgw_inject_notify_timeout_probability");
  max_notify_retries = cct->_conf.get_val<uint64_t>("rgw_max_notify_retries");

  ret = init_svc(false, dpp);
  if (ret < 0) {
    ldpp_dout(dpp, 0) << "ERROR: failed to init services (ret=" << cpp_strerror(-ret) << ")" << dendl;
    return ret;
  }

  ret = init_ctl(dpp);
  if (ret < 0) {
    ldpp_dout(dpp, 0) << "ERROR: failed to init ctls (ret=" << cpp_strerror(-ret) << ")" << dendl;
    return ret;
  }

  /* this should have been part of the ctl initialization, however, we pass in RGWRadosStore that
   * ctl should not know about. The correct way would be to avoid using store at all, however this
   * requires creating svc for object listing */
  ctl.si.mgr->register_sip("bucket", "bucket", { SIProvider::StageType::FULL, SIProvider::StageType::INC }, std::make_shared<RGWSIPGen_BucketContainer>(cct, store, ctl.bucket));

  host_id = svc.zone_utils->gen_host_id();

  return init_rados();
}

/**
 * Open the pool used as root for this gateway
 * Returns: 0 on success, -ERR# otherwise.
 */
int RGWRados::open_root_pool_ctx(const DoutPrefixProvider *dpp)
{
  return rgw_init_ioctx(dpp, get_rados_handle(), svc.zone->get_zone_params().domain_root, root_pool_ctx, true, true);
}

int RGWRados::open_gc_pool_ctx(const DoutPrefixProvider *dpp)
{
  return rgw_init_ioctx(dpp, get_rados_handle(), svc.zone->get_zone_params().gc_pool, gc_pool_ctx, true, true);
}

int RGWRados::open_lc_pool_ctx(const DoutPrefixProvider *dpp)
{
  return rgw_init_ioctx(dpp, get_rados_handle(), svc.zone->get_zone_params().lc_pool, lc_pool_ctx, true, true);
}

int RGWRados::open_objexp_pool_ctx(const DoutPrefixProvider *dpp)
{
  return rgw_init_ioctx(dpp, get_rados_handle(), svc.zone->get_zone_params().log_pool, objexp_pool_ctx, true, true);
}

int RGWRados::open_reshard_pool_ctx(const DoutPrefixProvider *dpp)
{
  return rgw_init_ioctx(dpp, get_rados_handle(), svc.zone->get_zone_params().reshard_pool, reshard_pool_ctx, true, true);
}

int RGWRados::open_notif_pool_ctx(const DoutPrefixProvider *dpp)
{
  return rgw_init_ioctx(dpp, get_rados_handle(), svc.zone->get_zone_params().notif_pool, notif_pool_ctx, true, true);
}

int RGWRados::open_pool_ctx(const DoutPrefixProvider *dpp, const rgw_pool& pool, librados::IoCtx& io_ctx,
			    bool mostly_omap)
{
  constexpr bool create = true; // create the pool if it doesn't exist
  return rgw_init_ioctx(dpp, get_rados_handle(), pool, io_ctx, create, mostly_omap);
}

/**** logs ****/

struct log_list_state {
  string prefix;
  librados::IoCtx io_ctx;
  librados::NObjectIterator obit;
};

int RGWRados::log_list_init(const DoutPrefixProvider *dpp, const string& prefix, RGWAccessHandle *handle)
{
  log_list_state *state = new log_list_state;
  int r = rgw_init_ioctx(dpp, get_rados_handle(), svc.zone->get_zone_params().log_pool, state->io_ctx);
  if (r < 0) {
    delete state;
    return r;
  }
  state->prefix = prefix;
  state->obit = state->io_ctx.nobjects_begin();
  *handle = (RGWAccessHandle)state;
  return 0;
}

int RGWRados::log_list_next(RGWAccessHandle handle, string *name)
{
  log_list_state *state = static_cast<log_list_state *>(handle);
  while (true) {
    if (state->obit == state->io_ctx.nobjects_end()) {
      delete state;
      return -ENOENT;
    }
    if (state->prefix.length() &&
	state->obit->get_oid().find(state->prefix) != 0) {
      state->obit++;
      continue;
    }
    *name = state->obit->get_oid();
    state->obit++;
    break;
  }
  return 0;
}

int RGWRados::log_remove(const DoutPrefixProvider *dpp, const string& name)
{
  librados::IoCtx io_ctx;
  int r = rgw_init_ioctx(dpp, get_rados_handle(), svc.zone->get_zone_params().log_pool, io_ctx);
  if (r < 0)
    return r;
  return io_ctx.remove(name);
}

struct log_show_state {
  librados::IoCtx io_ctx;
  bufferlist bl;
  bufferlist::const_iterator p;
  string name;
  uint64_t pos;
  bool eof;
  log_show_state() : pos(0), eof(false) {}
};

int RGWRados::log_show_init(const DoutPrefixProvider *dpp, const string& name, RGWAccessHandle *handle)
{
  log_show_state *state = new log_show_state;
  int r = rgw_init_ioctx(dpp, get_rados_handle(), svc.zone->get_zone_params().log_pool, state->io_ctx);
  if (r < 0) {
    delete state;
    return r;
  }
  state->name = name;
  *handle = (RGWAccessHandle)state;
  return 0;
}

int RGWRados::log_show_next(const DoutPrefixProvider *dpp, RGWAccessHandle handle, rgw_log_entry *entry)
{
  log_show_state *state = static_cast<log_show_state *>(handle);
  off_t off = state->p.get_off();

  ldpp_dout(dpp, 10) << "log_show_next pos " << state->pos << " bl " << state->bl.length()
	   << " off " << off
	   << " eof " << (int)state->eof
	   << dendl;
  // read some?
  unsigned chunk = 1024*1024;
  if ((state->bl.length() - off) < chunk/2 && !state->eof) {
    bufferlist more;
    int r = state->io_ctx.read(state->name, more, chunk, state->pos);
    if (r < 0)
      return r;
    state->pos += r;
    bufferlist old;
    try {
      old.substr_of(state->bl, off, state->bl.length() - off);
    } catch (buffer::error& err) {
      return -EINVAL;
    }
    state->bl = std::move(old);
    state->bl.claim_append(more);
    state->p = state->bl.cbegin();
    if ((unsigned)r < chunk)
      state->eof = true;
    ldpp_dout(dpp, 10) << " read " << r << dendl;
  }

  if (state->p.end())
    return 0;  // end of file
  try {
    decode(*entry, state->p);
  }
  catch (const buffer::error &e) {
    return -EINVAL;
  }
  return 1;
}

/**
 * usage_log_hash: get usage log key hash, based on name and index
 *
 * Get the usage object name. Since a user may have more than 1
 * object holding that info (multiple shards), we use index to
 * specify that shard number. Once index exceeds max shards it
 * wraps.
 * If name is not being set, results for all users will be returned
 * and index will wrap only after total shards number.
 *
 * @param cct [in] ceph context
 * @param name [in] user name
 * @param hash [out] hash value
 * @param index [in] shard index number 
 */
static void usage_log_hash(CephContext *cct, const string& name, string& hash, uint32_t index)
{
  uint32_t val = index;

  if (!name.empty()) {
    int max_user_shards = cct->_conf->rgw_usage_max_user_shards;
    val %= max_user_shards;
    val += ceph_str_hash_linux(name.c_str(), name.size());
  }
  char buf[17];
  int max_shards = cct->_conf->rgw_usage_max_shards;
  snprintf(buf, sizeof(buf), RGW_USAGE_OBJ_PREFIX "%u", (unsigned)(val % max_shards));
  hash = buf;
}

int RGWRados::log_usage(const DoutPrefixProvider *dpp, map<rgw_user_bucket, RGWUsageBatch>& usage_info)
{
  uint32_t index = 0;

  map<string, rgw_usage_log_info> log_objs;

  string hash;
  string last_user;

  /* restructure usage map, zone by object hash */
  map<rgw_user_bucket, RGWUsageBatch>::iterator iter;
  for (iter = usage_info.begin(); iter != usage_info.end(); ++iter) {
    const rgw_user_bucket& ub = iter->first;
    RGWUsageBatch& info = iter->second;

    if (ub.user.empty()) {
      ldpp_dout(dpp, 0) << "WARNING: RGWRados::log_usage(): user name empty (bucket=" << ub.bucket << "), skipping" << dendl;
      continue;
    }

    if (ub.user != last_user) {
      /* index *should* be random, but why waste extra cycles
         in most cases max user shards is not going to exceed 1,
         so just incrementing it */
      usage_log_hash(cct, ub.user, hash, index++);
    }
    last_user = ub.user;
    vector<rgw_usage_log_entry>& v = log_objs[hash].entries;

    for (auto miter = info.m.begin(); miter != info.m.end(); ++miter) {
      v.push_back(miter->second);
    }
  }

  map<string, rgw_usage_log_info>::iterator liter;

  for (liter = log_objs.begin(); liter != log_objs.end(); ++liter) {
    int r = cls_obj_usage_log_add(dpp, liter->first, liter->second);
    if (r < 0)
      return r;
  }
  return 0;
}

int RGWRados::read_usage(const DoutPrefixProvider *dpp, const rgw_user& user, const string& bucket_name, uint64_t start_epoch, uint64_t end_epoch,
                         uint32_t max_entries, bool *is_truncated, RGWUsageIter& usage_iter, map<rgw_user_bucket,
			 rgw_usage_log_entry>& usage)
{
  uint32_t num = max_entries;
  string hash, first_hash;
  string user_str = user.to_str();
  usage_log_hash(cct, user_str, first_hash, 0);

  if (usage_iter.index) {
    usage_log_hash(cct, user_str, hash, usage_iter.index);
  } else {
    hash = first_hash;
  }

  usage.clear();

  do {
    map<rgw_user_bucket, rgw_usage_log_entry> ret_usage;
    map<rgw_user_bucket, rgw_usage_log_entry>::iterator iter;

    int ret =  cls_obj_usage_log_read(dpp, hash, user_str, bucket_name, start_epoch, end_epoch, num,
                                    usage_iter.read_iter, ret_usage, is_truncated);
    if (ret == -ENOENT)
      goto next;

    if (ret < 0)
      return ret;

    num -= ret_usage.size();

    for (iter = ret_usage.begin(); iter != ret_usage.end(); ++iter) {
      usage[iter->first].aggregate(iter->second);
    }

next:
    if (!*is_truncated) {
      usage_iter.read_iter.clear();
      usage_log_hash(cct, user_str, hash, ++usage_iter.index);
    }
  } while (num && !*is_truncated && hash != first_hash);
  return 0;
}

int RGWRados::trim_usage(const DoutPrefixProvider *dpp, const rgw_user& user, const string& bucket_name, uint64_t start_epoch, uint64_t end_epoch)
{
  uint32_t index = 0;
  string hash, first_hash;
  string user_str = user.to_str();
  usage_log_hash(cct, user_str, first_hash, index);

  hash = first_hash;
  do {
    int ret =  cls_obj_usage_log_trim(dpp, hash, user_str, bucket_name, start_epoch, end_epoch);

    if (ret < 0 && ret != -ENOENT)
      return ret;

    usage_log_hash(cct, user_str, hash, ++index);
  } while (hash != first_hash);

  return 0;
}


int RGWRados::clear_usage(const DoutPrefixProvider *dpp)
{
  auto max_shards = cct->_conf->rgw_usage_max_shards;
  int ret=0;
  for (unsigned i=0; i < max_shards; i++){
    string oid = RGW_USAGE_OBJ_PREFIX + to_string(i);
    ret = cls_obj_usage_log_clear(dpp, oid);
    if (ret < 0){
      ldpp_dout(dpp,0) << "usage clear on oid="<< oid << "failed with ret=" << ret << dendl;
      return ret;
    }
  }
  return ret;
}

int RGWRados::decode_policy(const DoutPrefixProvider *dpp,
			    ceph::buffer::list& bl,
			    ACLOwner *owner)
{
  auto i = bl.cbegin();
  RGWAccessControlPolicy policy(cct);
  try {
    policy.decode_owner(i);
  } catch (buffer::error& err) {
    ldpp_dout(dpp, 0) << "ERROR: could not decode policy, caught buffer::error" << dendl;
    return -EIO;
  }
  *owner = policy.get_owner();
  return 0;
}

int RGWRados::Bucket::update_bucket_id(const string& new_bucket_id, const DoutPrefixProvider *dpp)
{
  rgw_bucket bucket = bucket_info.bucket;
  bucket.update_bucket_id(new_bucket_id);

  auto obj_ctx = store->svc.sysobj->init_obj_ctx();

  bucket_info.objv_tracker.clear();
  int ret = store->get_bucket_instance_info(obj_ctx, bucket, bucket_info, nullptr, nullptr, null_yield, dpp);
  if (ret < 0) {
    return ret;
  }

  return 0;
}


/**
 * Get ordered listing of the objects in a bucket.
 *
 * max_p: maximum number of results to return
 * bucket: bucket to list contents of
 * prefix: only return results that match this prefix
 * delim: do not include results that match this string.
 *     Any skipped results will have the matching portion of their name
 *     inserted in common_prefixes with a "true" mark.
 * marker: if filled in, begin the listing with this object.
 * end_marker: if filled in, end the listing with this object.
 * result: the objects are put in here.
 * common_prefixes: if delim is filled in, any matching prefixes are
 * placed here.
 * is_truncated: if number of objects in the bucket is bigger than
 * max, then truncated.
 */
int RGWRados::Bucket::List::list_objects_ordered(
  const DoutPrefixProvider *dpp,
  int64_t max_p,
  std::vector<rgw_bucket_dir_entry> *result,
  std::map<std::string, bool> *common_prefixes,
  bool *is_truncated,
  optional_yield y)
{
  RGWRados *store = target->get_store();
  CephContext *cct = store->ctx();
  int shard_id = target->get_shard_id();
  const auto& current_index = target->get_bucket_info().layout.current_index;

  int count = 0;
  bool truncated = true;
  bool cls_filtered = false;
  const int64_t max = // protect against memory issues and negative vals
    std::min(bucket_list_objects_absolute_max, std::max(int64_t(0), max_p));
  int read_ahead = std::max(cct->_conf->rgw_list_bucket_min_readahead, max);

  result->clear();

  // use a local marker; either the marker will have a previous entry
  // or it will be empty; either way it's OK to copy
  rgw_obj_key marker_obj(params.marker.name,
			 params.marker.instance,
			 params.ns.empty() ? params.marker.ns : params.ns);
  rgw_obj_index_key cur_marker;
  marker_obj.get_index_key(&cur_marker);

  rgw_obj_key end_marker_obj(params.end_marker.name,
			     params.end_marker.instance,
			     params.ns.empty() ? params.end_marker.ns : params.ns);
  rgw_obj_index_key cur_end_marker;
  end_marker_obj.get_index_key(&cur_end_marker);
  const bool cur_end_marker_valid = !params.end_marker.empty();

  rgw_obj_key prefix_obj(params.prefix);
  prefix_obj.set_ns(params.ns);
  std::string cur_prefix = prefix_obj.get_index_key_name();
  std::string after_delim_s; /* needed in !params.delim.empty() AND later */

  if (!params.delim.empty()) {
    after_delim_s = cls_rgw_after_delim(params.delim);
    /* if marker points at a common prefix, fast forward it into its
     * upper bound string */
    int delim_pos = cur_marker.name.find(params.delim, cur_prefix.size());
    if (delim_pos >= 0) {
      string s = cur_marker.name.substr(0, delim_pos);
      s.append(after_delim_s);
      cur_marker = s;
    }
  }

  // we'll stop after this many attempts as long we return at least
  // one entry; but we will also go beyond this number of attempts
  // until we return at least one entry
  constexpr uint16_t SOFT_MAX_ATTEMPTS = 8;

  rgw_obj_index_key prev_marker;
  for (uint16_t attempt = 1; /* empty */; ++attempt) {
    ldpp_dout(dpp, 20) << __PRETTY_FUNCTION__ <<
      ": starting attempt " << attempt << dendl;

    if (attempt > 1 && !(prev_marker < cur_marker)) {
      // we've failed to make forward progress
      ldpp_dout(dpp, 0) << "ERROR: " << __PRETTY_FUNCTION__ <<
	" marker failed to make forward progress; attempt=" << attempt <<
	", prev_marker=" << prev_marker <<
	", cur_marker=" << cur_marker << dendl;
      break;
    }
    prev_marker = cur_marker;

    ent_map_t ent_map;
    ent_map.reserve(read_ahead);
    int r = store->cls_bucket_list_ordered(dpp,
                                           target->get_bucket_info(),
                                           current_index,
                                           shard_id,
					   cur_marker,
					   cur_prefix,
					   params.delim,
					   read_ahead + 1 - count,
					   params.list_versions,
					   attempt,
					   ent_map,
					   &truncated,
					   &cls_filtered,
					   &cur_marker,
                                           y,
					   params.force_check_filter);
    if (r < 0) {
      return r;
    }

    for (auto eiter = ent_map.begin(); eiter != ent_map.end(); ++eiter) {
      rgw_bucket_dir_entry& entry = eiter->second;
      rgw_obj_index_key index_key = entry.key;
      rgw_obj_key obj(index_key);

      ldpp_dout(dpp, 20) << __PRETTY_FUNCTION__ <<
	": considering entry " << entry.key << dendl;

      /* note that parse_raw_oid() here will not set the correct
       * object's instance, as rgw_obj_index_key encodes that
       * separately. We don't need to set the instance because it's
       * not needed for the checks here and we end up using the raw
       * entry for the return vector
       */
      bool valid = rgw_obj_key::parse_raw_oid(index_key.name, &obj);
      if (!valid) {
        ldpp_dout(dpp, 0) << "ERROR: " << __PRETTY_FUNCTION__ <<
	  " could not parse object name: " << obj.name << dendl;
        continue;
      }

      bool matched_ns = (obj.ns == params.ns);
      if (!params.list_versions && !entry.is_visible()) {
        ldpp_dout(dpp, 10) << __PRETTY_FUNCTION__ <<
	  ": skipping not visible entry \"" << entry.key << "\"" << dendl;
        continue;
      }

      if (params.enforce_ns && !matched_ns) {
        if (!params.ns.empty()) {
          /* we've iterated past the namespace we're searching -- done now */
          truncated = false;
	  ldpp_dout(dpp, 10) << __PRETTY_FUNCTION__ <<
	    ": finished due to getting past requested namespace \"" <<
	    params.ns << "\"" << dendl;
          goto done;
        }

        /* we're skipping past namespaced objects */
	ldpp_dout(dpp, 20) << __PRETTY_FUNCTION__ <<
	  ": skipping past namespaced objects, including \"" << entry.key <<
	  "\"" << dendl;
        continue;
      }

      if (cur_end_marker_valid && cur_end_marker <= index_key) {
        truncated = false;
	ldpp_dout(dpp, 10) << __PRETTY_FUNCTION__ <<
	  ": finished due to gitting end marker of \"" << cur_end_marker <<
	  "\" with \"" << entry.key << "\"" << dendl;
        goto done;
      }

      if (count < max) {
	params.marker = index_key;
	next_marker = index_key;
      }

      if (params.access_list_filter &&
	  ! params.access_list_filter->filter(obj.name, index_key.name)) {
	ldpp_dout(dpp, 20) << __PRETTY_FUNCTION__ <<
	  ": skipping past namespaced objects, including \"" << entry.key <<
	  "\"" << dendl;
        continue;
      }

      if (params.prefix.size() &&
	  0 != obj.name.compare(0, params.prefix.size(), params.prefix)) {
	ldpp_dout(dpp, 20) << __PRETTY_FUNCTION__ <<
	  ": skipping object \"" << entry.key <<
	  "\" that doesn't match prefix \"" << params.prefix << "\"" << dendl;
        continue;
      }

      if (!params.delim.empty()) {
	const int delim_pos = obj.name.find(params.delim, params.prefix.size());
	if (delim_pos >= 0) {
	  // run either the code where delimiter filtering is done a)
	  // in the OSD/CLS or b) here.
	  if (cls_filtered) {
	    // NOTE: this condition is for the newer versions of the
	    // OSD that does filtering on the CLS side should only
	    // find one delimiter at the end if it finds any after the
	    // prefix
	    if (delim_pos !=
		int(obj.name.length() - params.delim.length())) {
	      ldpp_dout(dpp, 0) << "WARNING: " << __PRETTY_FUNCTION__ <<
		" found delimiter in place other than the end of "
		"the prefix; obj.name=" << obj.name <<
		", prefix=" << params.prefix << dendl;
	    }
	    if (common_prefixes) {
	      if (count >= max) {
		truncated = true;
		ldpp_dout(dpp, 10) << __PRETTY_FUNCTION__ <<
		  ": stopping early with common prefix \"" << entry.key <<
		  "\" because requested number (" << max <<
		  ") reached (cls filtered)" << dendl;
		goto done;
	      }

	      (*common_prefixes)[obj.name] = true;
	      count++;
	    }

	    ldpp_dout(dpp, 20) << __PRETTY_FUNCTION__ <<
	      ": finished entry with common prefix \"" << entry.key <<
	      "\" so continuing loop (cls filtered)" << dendl;
	    continue;
	  } else {
	    // NOTE: this condition is for older versions of the OSD
	    // that do not filter on the CLS side, so the following code
	    // must do the filtering; once we reach version 16 of ceph,
	    // this code can be removed along with the conditional that
	    // can lead this way

	    /* extract key -with trailing delimiter- for CommonPrefix */
	    string prefix_key =
	      obj.name.substr(0, delim_pos + params.delim.length());

	    if (common_prefixes &&
		common_prefixes->find(prefix_key) == common_prefixes->end()) {
	      if (count >= max) {
		truncated = true;
		ldpp_dout(dpp, 10) << __PRETTY_FUNCTION__ <<
		  ": stopping early with common prefix \"" << entry.key <<
		  "\" because requested number (" << max <<
		  ") reached (not cls filtered)" << dendl;
		goto done;
	      }
	      next_marker = prefix_key;
	      (*common_prefixes)[prefix_key] = true;

	      count++;
	    }

	    ldpp_dout(dpp, 20) << __PRETTY_FUNCTION__ <<
	      ": finished entry with common prefix \"" << entry.key <<
	      "\" so continuing loop (not cls filtered)" << dendl;
	    continue;
	  } // if we're running an older OSD version
	} // if a delimiter was found after prefix
      } // if a delimiter was passed in

      if (count >= max) {
        truncated = true;
	ldpp_dout(dpp, 10) << __PRETTY_FUNCTION__ <<
	  ": stopping early with entry \"" << entry.key <<
	  "\" because requested number (" << max <<
	  ") reached" << dendl;
        goto done;
      }

      ldpp_dout(dpp, 20) << __PRETTY_FUNCTION__ <<
	": adding entry " << entry.key << " to result" << dendl;

      result->emplace_back(std::move(entry));
      count++;
    } // eiter for loop

    // NOTE: the following conditional is needed by older versions of
    // the OSD that don't do delimiter filtering on the CLS side; once
    // we reach version 16 of ceph, the following conditional and the
    // code within can be removed
    if (!cls_filtered && !params.delim.empty()) {
      int marker_delim_pos =
	cur_marker.name.find(params.delim, cur_prefix.size());
      if (marker_delim_pos >= 0) {
	std::string skip_after_delim =
	  cur_marker.name.substr(0, marker_delim_pos);
        skip_after_delim.append(after_delim_s);

        ldpp_dout(dpp, 20) << __PRETTY_FUNCTION__ <<
	  ": skip_after_delim=" << skip_after_delim << dendl;

        if (skip_after_delim > cur_marker.name) {
          cur_marker = skip_after_delim;
          ldpp_dout(dpp, 20) << __PRETTY_FUNCTION__ <<
	    ": setting cur_marker=" << cur_marker.name <<
	    "[" << cur_marker.instance << "]" << dendl;
        }
      }
    } // if older osd didn't do delimiter filtering

    ldpp_dout(dpp, 10) << __PRETTY_FUNCTION__ <<
      ": end of outer loop, truncated=" << truncated <<
      ", count=" << count << ", attempt=" << attempt << dendl;

    if (!truncated || count >= (max + 1) / 2) {
      // if we finished listing, or if we're returning at least half the
      // requested entries, that's enough; S3 and swift protocols allow
      // returning fewer than max entries
      ldpp_dout(dpp, 10) << __PRETTY_FUNCTION__ <<
	": exiting attempt loop because we reached end (" << truncated <<
	") or we're returning half the requested entries (" << count <<
	" of " << max << ")" << dendl;
      break;
    } else if (attempt > SOFT_MAX_ATTEMPTS && count >= 1) {
      // if we've made at least 8 attempts and we have some, but very
      // few, results, return with what we have
      ldpp_dout(dpp, 10) << __PRETTY_FUNCTION__ <<
	": exiting attempt loop because we made " << attempt <<
	" attempts and we're returning " << count << " entries" << dendl;
      break;
    }
  } // for (uint16_t attempt...

done:

  if (is_truncated) {
    *is_truncated = truncated;
  }

  return 0;
} // list_objects_ordered


/**
 * Get listing of the objects in a bucket and allow the results to be out
 * of order.
 *
 * Even though there are key differences with the ordered counterpart,
 * the parameters are the same to maintain some compatability.
 *
 * max: maximum number of results to return
 * bucket: bucket to list contents of
 * prefix: only return results that match this prefix
 * delim: should not be set; if it is we should have indicated an error
 * marker: if filled in, begin the listing with this object.
 * end_marker: if filled in, end the listing with this object.
 * result: the objects are put in here.
 * common_prefixes: this is never filled with an unordered list; the param
 *                  is maintained for compatibility
 * is_truncated: if number of objects in the bucket is bigger than max, then
 *               truncated.
 */
int RGWRados::Bucket::List::list_objects_unordered(const DoutPrefixProvider *dpp,
                                                   int64_t max_p,
						   std::vector<rgw_bucket_dir_entry>* result,
						   std::map<std::string, bool>* common_prefixes,
						   bool* is_truncated,
                                                   optional_yield y)
{
  RGWRados *store = target->get_store();
  int shard_id = target->get_shard_id();
  const auto& current_index = target->get_bucket_info().layout.current_index;

  int count = 0;
  bool truncated = true;

  const int64_t max = // protect against memory issues and negative vals
    std::min(bucket_list_objects_absolute_max, std::max(int64_t(0), max_p));

  // read a few extra in each call to cls_bucket_list_unordered in
  // case some are filtered out due to namespace matching, versioning,
  // filtering, etc.
  const int64_t max_read_ahead = 100;
  const uint32_t read_ahead = uint32_t(max + std::min(max, max_read_ahead));

  result->clear();

  // use a local marker; either the marker will have a previous entry
  // or it will be empty; either way it's OK to copy
  rgw_obj_key marker_obj(params.marker.name,
			 params.marker.instance,
			 params.ns.empty() ? params.marker.ns : params.ns);
  rgw_obj_index_key cur_marker;
  marker_obj.get_index_key(&cur_marker);

  rgw_obj_key end_marker_obj(params.end_marker.name,
			     params.end_marker.instance,
			     params.ns.empty() ? params.end_marker.ns : params.ns);
  rgw_obj_index_key cur_end_marker;
  end_marker_obj.get_index_key(&cur_end_marker);
  const bool cur_end_marker_valid = !params.end_marker.empty();

  rgw_obj_key prefix_obj(params.prefix);
  prefix_obj.set_ns(params.ns);
  std::string cur_prefix = prefix_obj.get_index_key_name();

  while (truncated && count <= max) {
    std::vector<rgw_bucket_dir_entry> ent_list;
    ent_list.reserve(read_ahead);

    int r = store->cls_bucket_list_unordered(dpp,
                                             target->get_bucket_info(),
                                             current_index,
                                             shard_id,
					     cur_marker,
					     cur_prefix,
					     read_ahead,
					     params.list_versions,
					     ent_list,
					     &truncated,
					     &cur_marker,
                                             y);
    if (r < 0) {
      ldpp_dout(dpp, 0) << "ERROR: " << __PRETTY_FUNCTION__ <<
	" cls_bucket_list_unordered returned " << r << " for " <<
	target->get_bucket_info().bucket << dendl;
      return r;
    }

    // NB: while regions of ent_list will be sorted, we have no
    // guarantee that all items will be sorted since they can cross
    // shard boundaries

    for (auto& entry : ent_list) {
      rgw_obj_index_key index_key = entry.key;
      rgw_obj_key obj(index_key);

      if (count < max) {
	params.marker.set(index_key);
	next_marker.set(index_key);
      }

      /* note that parse_raw_oid() here will not set the correct
       * object's instance, as rgw_obj_index_key encodes that
       * separately. We don't need to set the instance because it's
       * not needed for the checks here and we end up using the raw
       * entry for the return vector
       */
      bool valid = rgw_obj_key::parse_raw_oid(index_key.name, &obj);
      if (!valid) {
        ldpp_dout(dpp, 0) << "ERROR: " << __PRETTY_FUNCTION__ <<
	  " could not parse object name: " << obj.name << dendl;
        continue;
      }

      if (!params.list_versions && !entry.is_visible()) {
        ldpp_dout(dpp, 20) << __PRETTY_FUNCTION__ <<
	  ": skippping \"" << index_key <<
	  "\" because not listing versions and entry not visibile" << dendl;
        continue;
      }

      if (params.enforce_ns && obj.ns != params.ns) {
        ldpp_dout(dpp, 20) << __PRETTY_FUNCTION__ <<
	  ": skippping \"" << index_key <<
	  "\" because namespace does not match" << dendl;
        continue;
      }

      if (cur_end_marker_valid && cur_end_marker <= index_key) {
	// we're not guaranteed items will come in order, so we have
	// to loop through all
        ldpp_dout(dpp, 20) << __PRETTY_FUNCTION__ <<
	  ": skippping \"" << index_key <<
	  "\" because after end_marker" << dendl;
	continue;
      }

      if (params.access_list_filter &&
	  !params.access_list_filter->filter(obj.name, index_key.name)) {
        ldpp_dout(dpp, 20) << __PRETTY_FUNCTION__ <<
	  ": skippping \"" << index_key <<
	  "\" because doesn't match filter" << dendl;
        continue;
      }

      if (params.prefix.size() &&
	  (0 != obj.name.compare(0, params.prefix.size(), params.prefix))) {
        ldpp_dout(dpp, 20) << __PRETTY_FUNCTION__ <<
	  ": skippping \"" << index_key <<
	  "\" because doesn't match prefix" << dendl;
	continue;
      }

      if (count >= max) {
        truncated = true;
        goto done;
      }

      result->emplace_back(std::move(entry));
      count++;
    } // for (auto& entry : ent_list)
  } // while (truncated && count <= max)

done:

  if (is_truncated) {
    *is_truncated = truncated;
  }

  return 0;
} // list_objects_unordered


/**
 * create a rados pool, associated meta info
 * returns 0 on success, -ERR# otherwise.
 */
int RGWRados::create_pool(const DoutPrefixProvider *dpp, const rgw_pool& pool)
{
  librados::IoCtx io_ctx;
  constexpr bool create = true;
  return rgw_init_ioctx(dpp, get_rados_handle(), pool, io_ctx, create);
}

void RGWRados::create_bucket_id(string *bucket_id)
{
  uint64_t iid = instance_id();
  uint64_t bid = next_bucket_id();
  char buf[svc.zone->get_zone_params().get_id().size() + 48];
  snprintf(buf, sizeof(buf), "%s.%" PRIu64 ".%" PRIu64,
           svc.zone->get_zone_params().get_id().c_str(), iid, bid);
  *bucket_id = buf;
}

int RGWRados::create_bucket(const RGWUserInfo& owner, rgw_bucket& bucket,
                            const string& zonegroup_id,
                            const rgw_placement_rule& placement_rule,
                            const string& swift_ver_location,
                            const RGWQuotaInfo * pquota_info,
			    map<std::string, bufferlist>& attrs,
                            RGWBucketInfo& info,
                            obj_version *pobjv,
                            obj_version *pep_objv,
                            real_time creation_time,
                            rgw_bucket *pmaster_bucket,
                            uint32_t *pmaster_num_shards,
			    optional_yield y,
                            const DoutPrefixProvider *dpp,
			    bool exclusive)
{
#define MAX_CREATE_RETRIES 20 /* need to bound retries */
  rgw_placement_rule selected_placement_rule;
  RGWZonePlacementInfo rule_info;

  for (int i = 0; i < MAX_CREATE_RETRIES; i++) {
    int ret = 0;
    ret = svc.zone->select_bucket_placement(dpp, owner, zonegroup_id, placement_rule,
                                            &selected_placement_rule, &rule_info, y);
    if (ret < 0)
      return ret;

    if (!pmaster_bucket) {
      create_bucket_id(&bucket.marker);
      bucket.bucket_id = bucket.marker;
    } else {
      bucket.marker = pmaster_bucket->marker;
      bucket.bucket_id = pmaster_bucket->bucket_id;
    }

    RGWObjVersionTracker& objv_tracker = info.objv_tracker;

    objv_tracker.read_version.clear();

    if (pobjv) {
      objv_tracker.write_version = *pobjv;
    } else {
      objv_tracker.generate_new_write_ver(cct);
    }

    info.bucket = bucket;
    info.owner = owner.user_id;
    info.zonegroup = zonegroup_id;
    info.placement_rule = selected_placement_rule;
    info.swift_ver_location = swift_ver_location;
    info.swift_versioning = (!swift_ver_location.empty());

    init_default_bucket_layout(cct, info.layout, svc.zone->get_zone(),
			       pmaster_num_shards ?
			       std::optional{*pmaster_num_shards} :
			       std::nullopt,
			       rule_info.index_type);

    info.requester_pays = false;
    if (real_clock::is_zero(creation_time)) {
      info.creation_time = ceph::real_clock::now();
    } else {
      info.creation_time = creation_time;
    }
    if (pquota_info) {
      info.quota = *pquota_info;
    }

    int r = svc.bi->init_index(dpp, info, info.layout.current_index);
    if (r < 0) {
      return r;
    }

    ret = put_linked_bucket_info(info, exclusive, ceph::real_time(), pep_objv, &attrs, true, dpp);
    if (ret == -ECANCELED) {
      ret = -EEXIST;
    }
    if (ret == -EEXIST) {
       /* we need to reread the info and return it, caller will have a use for it */
      RGWBucketInfo orig_info;
      r = get_bucket_info(&svc, bucket.tenant, bucket.name, orig_info, NULL, null_yield, NULL);
      if (r < 0) {
        if (r == -ENOENT) {
          continue;
        }
        ldpp_dout(dpp, 0) << "get_bucket_info returned " << r << dendl;
        return r;
      }

      /* only remove it if it's a different bucket instance */
      if (orig_info.bucket.bucket_id != bucket.bucket_id) {
	int r = svc.bi->clean_index(dpp, info, info.layout.current_index);
	if (r < 0) {
	  ldpp_dout(dpp, 0) << "WARNING: could not remove bucket index (r=" << r << ")" << dendl;
	}
        r = ctl.bucket->remove_bucket_instance_info(info.bucket, info, null_yield, dpp);
        if (r < 0) {
          ldpp_dout(dpp, 0) << "WARNING: " << __func__ << "(): failed to remove bucket instance info: bucket instance=" << info.bucket.get_key() << ": r=" << r << dendl;
          /* continue anyway */
        }
      }

      info = std::move(orig_info);
      /* ret == -EEXIST here */
    }
    return ret;
  }

  /* this is highly unlikely */
  ldpp_dout(dpp, 0) << "ERROR: could not create bucket, continuously raced with bucket creation and removal" << dendl;
  return -ENOENT;
}

// returns true on success, false on failure
bool RGWRados::get_obj_data_pool(const rgw_placement_rule& placement_rule, const rgw_obj& obj, rgw_pool *pool)
{
  return rgw_get_obj_data_pool(svc.zone->get_zonegroup(), svc.zone->get_zone_params(), placement_rule, obj, pool);
}

bool RGWRados::obj_to_raw(const rgw_placement_rule& placement_rule, const rgw_obj& obj, rgw_raw_obj *raw_obj)
{
  get_obj_bucket_and_oid_loc(obj, raw_obj->oid, raw_obj->loc);

  return get_obj_data_pool(placement_rule, obj, &raw_obj->pool);
}

std::string RGWRados::get_cluster_fsid(const DoutPrefixProvider *dpp, optional_yield y)
{
  return svc.rados->cluster_fsid();
}

int RGWRados::get_obj_head_ioctx(const DoutPrefixProvider *dpp, const RGWBucketInfo& bucket_info, const rgw_obj& obj, librados::IoCtx *ioctx)
{
  string oid, key;
  get_obj_bucket_and_oid_loc(obj, oid, key);

  rgw_pool pool;
  if (!get_obj_data_pool(bucket_info.placement_rule, obj, &pool)) {
    ldpp_dout(dpp, 0) << "ERROR: cannot get data pool for obj=" << obj << ", probably misconfiguration" << dendl;
    return -EIO;
  }

  int r = open_pool_ctx(dpp, pool, *ioctx, false);
  if (r < 0) {
    return r;
  }

  ioctx->locator_set_key(key);

  return 0;
}

int RGWRados::get_obj_head_ref(const DoutPrefixProvider *dpp,
                               const rgw_placement_rule& target_placement_rule,
                               const rgw_obj& obj,
                               rgw_rados_ref *ref)
{
  get_obj_bucket_and_oid_loc(obj, ref->obj.oid, ref->obj.loc);

  rgw_pool pool;
  if (!get_obj_data_pool(target_placement_rule, obj, &pool)) {
    ldpp_dout(dpp, 0) << "ERROR: cannot get data pool for obj=" << obj << ", probably misconfiguration" << dendl;
    return -EIO;
  }

  ref->pool = svc.rados->pool(pool);

  int r = ref->pool.open(dpp, RGWSI_RADOS::OpenParams()
                         .set_mostly_omap(false));
  if (r < 0) {
    ldpp_dout(dpp, 0) << "ERROR: failed opening data pool (pool=" << pool << "); r=" << r << dendl;
    return r;
  }

  ref->pool.ioctx().locator_set_key(ref->obj.loc);

  return 0;
}

int RGWRados::get_obj_head_ref(const DoutPrefixProvider *dpp,
                               const RGWBucketInfo& bucket_info,
                               const rgw_obj& obj,
                               rgw_rados_ref *ref)
{
  return get_obj_head_ref(dpp, bucket_info.placement_rule, obj, ref);
}

int RGWRados::get_raw_obj_ref(const DoutPrefixProvider *dpp, const rgw_raw_obj& obj, rgw_rados_ref *ref)
{
  ref->obj = obj;

  if (ref->obj.oid.empty()) {
    ref->obj.oid = obj.pool.to_str();
    ref->obj.pool = svc.zone->get_zone_params().domain_root;
  }
  ref->pool = svc.rados->pool(obj.pool);
  int r = ref->pool.open(dpp, RGWSI_RADOS::OpenParams()
                         .set_mostly_omap(false));
  if (r < 0) {
    ldpp_dout(dpp, 0) << "ERROR: failed opening pool (pool=" << obj.pool << "); r=" << r << dendl;
    return r;
  }

  ref->pool.ioctx().locator_set_key(ref->obj.loc);

  return 0;
}

int RGWRados::get_system_obj_ref(const DoutPrefixProvider *dpp, const rgw_raw_obj& obj, rgw_rados_ref *ref)
{
  return get_raw_obj_ref(dpp, obj, ref);
}

/*
 * fixes an issue where head objects were supposed to have a locator created, but ended
 * up without one
 */
int RGWRados::fix_head_obj_locator(const DoutPrefixProvider *dpp, const RGWBucketInfo& bucket_info, bool copy_obj, bool remove_bad, rgw_obj_key& key)
{
  const rgw_bucket& bucket = bucket_info.bucket;
  string oid;
  string locator;

  rgw_obj obj(bucket, key);

  get_obj_bucket_and_oid_loc(obj, oid, locator);

  if (locator.empty()) {
    ldpp_dout(dpp, 20) << "object does not have a locator, nothing to fix" << dendl;
    return 0;
  }

  librados::IoCtx ioctx;

  int ret = get_obj_head_ioctx(dpp, bucket_info, obj, &ioctx);
  if (ret < 0) {
    cerr << "ERROR: get_obj_head_ioctx() returned ret=" << ret << std::endl;
    return ret;
  }
  ioctx.locator_set_key(string()); /* override locator for this object, use empty locator */

  uint64_t size;
  bufferlist data;

  struct timespec mtime_ts;
  map<string, bufferlist> attrs;
  librados::ObjectReadOperation op;
  op.getxattrs(&attrs, NULL);
  op.stat2(&size, &mtime_ts, NULL);
#define HEAD_SIZE 512 * 1024
  op.read(0, HEAD_SIZE, &data, NULL);

  ret = rgw_rados_operate(dpp, ioctx, oid, &op, &data, null_yield);
  if (ret < 0) {
    ldpp_dout(dpp, -1) << "ERROR: rgw_rados_operate(oid=" << oid << ") returned ret=" << ret << dendl;
    return ret;
  }

  if (size > HEAD_SIZE) {
    ldpp_dout(dpp, -1) << "ERROR: returned object size (" << size << ") > HEAD_SIZE (" << HEAD_SIZE << ")" << dendl;
    return -EIO;
  }

  if (size != data.length()) {
    ldpp_dout(dpp, -1) << "ERROR: returned object size (" << size << ") != data.length() (" << data.length() << ")" << dendl;
    return -EIO;
  }

  if (copy_obj) {
    librados::ObjectWriteOperation wop;

    wop.mtime2(&mtime_ts);

    map<string, bufferlist>::iterator iter;
    for (iter = attrs.begin(); iter != attrs.end(); ++iter) {
      wop.setxattr(iter->first.c_str(), iter->second);
    }

    wop.write(0, data);

    ioctx.locator_set_key(locator);
    rgw_rados_operate(dpp, ioctx, oid, &wop, null_yield);
  }

  if (remove_bad) {
    ioctx.locator_set_key(string());

    ret = ioctx.remove(oid);
    if (ret < 0) {
      ldpp_dout(dpp, -1) << "ERROR: failed to remove original bad object" << dendl;
      return ret;
    }
  }

  return 0;
}

int RGWRados::move_rados_obj(const DoutPrefixProvider *dpp,
                             librados::IoCtx& src_ioctx,
			     const string& src_oid, const string& src_locator,
		             librados::IoCtx& dst_ioctx,
			     const string& dst_oid, const string& dst_locator)
{

#define COPY_BUF_SIZE (4 * 1024 * 1024)
  bool done = false;
  uint64_t chunk_size = COPY_BUF_SIZE;
  uint64_t ofs = 0;
  int ret = 0;
  real_time mtime;
  struct timespec mtime_ts;
  uint64_t size;

  if (src_oid == dst_oid && src_locator == dst_locator) {
    return 0;
  }

  src_ioctx.locator_set_key(src_locator);
  dst_ioctx.locator_set_key(dst_locator);

  do {
    bufferlist data;
    ObjectReadOperation rop;
    ObjectWriteOperation wop;

    if (ofs == 0) {
      rop.stat2(&size, &mtime_ts, NULL);
      mtime = real_clock::from_timespec(mtime_ts);
    }
    rop.read(ofs, chunk_size, &data, NULL);
    ret = rgw_rados_operate(dpp, src_ioctx, src_oid, &rop, &data, null_yield);
    if (ret < 0) {
      goto done_err;
    }

    if (data.length() == 0) {
      break;
    }

    if (ofs == 0) {
      wop.create(true); /* make it exclusive */
      wop.mtime2(&mtime_ts);
      mtime = real_clock::from_timespec(mtime_ts);
    }
    wop.write(ofs, data);
    ret = rgw_rados_operate(dpp, dst_ioctx, dst_oid, &wop, null_yield);
    if (ret < 0) {
      goto done_err;
    }
    ofs += data.length();
    done = data.length() != chunk_size;
  } while (!done);

  if (ofs != size) {
    ldpp_dout(dpp, -1) << "ERROR: " << __func__ << ": copying " << src_oid << " -> " << dst_oid
               << ": expected " << size << " bytes to copy, ended up with " << ofs << dendl;
    ret = -EIO;
    goto done_err;
  }

  src_ioctx.remove(src_oid);

  return 0;

done_err:
  // TODO: clean up dst_oid if we created it
  ldpp_dout(dpp, -1) << "ERROR: failed to copy " << src_oid << " -> " << dst_oid << dendl;
  return ret;
}

/*
 * fixes an issue where head objects were supposed to have a locator created, but ended
 * up without one
 */
int RGWRados::fix_tail_obj_locator(const DoutPrefixProvider *dpp,
                                   RGWBucketInfo& bucket_info, rgw_obj_key& key,
                                   bool fix, bool *need_fix, optional_yield y)
{
  std::unique_ptr<rgw::sal::Bucket> bucket;
  store->get_bucket(nullptr, bucket_info, &bucket);
  std::unique_ptr<rgw::sal::Object> obj = bucket->get_object(key);

  if (need_fix) {
    *need_fix = false;
  }

  rgw_rados_ref ref;
  int r = get_obj_head_ref(dpp, bucket_info, obj->get_obj(), &ref);
  if (r < 0) {
    return r;
  }

  RGWObjState *astate = nullptr;
  RGWObjManifest* manifest = nullptr;
  RGWObjectCtx rctx(this->store);
  r = get_obj_state(dpp, &rctx, bucket_info, obj.get(), &astate, &manifest, false, y);
  if (r < 0)
    return r;

  if (manifest) {
    RGWObjManifest::obj_iterator miter;
    for (miter = manifest->obj_begin(dpp); miter != manifest->obj_end(dpp); ++miter) {
      rgw_raw_obj raw_loc = miter.get_location().get_raw_obj(store);
      rgw_obj loc;
      string oid;
      string locator;

      RGWSI_Tier_RADOS::raw_obj_to_obj(manifest->get_tail_placement().bucket, raw_loc, &loc);

      if (loc.key.ns.empty()) {
	/* continue, we're only interested in tail objects */
	continue;
      }

      auto& ioctx = ref.pool.ioctx();

      get_obj_bucket_and_oid_loc(loc, oid, locator);
      ref.pool.ioctx().locator_set_key(locator);

      ldpp_dout(dpp, 20) << __func__ << ": key=" << key << " oid=" << oid << " locator=" << locator << dendl;

      r = ioctx.stat(oid, NULL, NULL);
      if (r != -ENOENT) {
	continue;
      }

      string bad_loc;
      prepend_bucket_marker(bucket->get_key(), loc.key.name, bad_loc);

      /* create a new ioctx with the bad locator */
      librados::IoCtx src_ioctx;
      src_ioctx.dup(ioctx);
      src_ioctx.locator_set_key(bad_loc);

      r = src_ioctx.stat(oid, NULL, NULL);
      if (r != 0) {
	/* cannot find a broken part */
	continue;
      }
      ldpp_dout(dpp, 20) << __func__ << ": found bad object part: " << loc << dendl;
      if (need_fix) {
        *need_fix = true;
      }
      if (fix) {
        r = move_rados_obj(dpp, src_ioctx, oid, bad_loc, ioctx, oid, locator);
        if (r < 0) {
          ldpp_dout(dpp, -1) << "ERROR: copy_rados_obj() on oid=" << oid << " returned r=" << r << dendl;
        }
      }
    }
  }

  return 0;
}

int RGWRados::BucketShard::init(const rgw_bucket& _bucket,
				const rgw_obj& obj,
				RGWBucketInfo* bucket_info_out,
                                const DoutPrefixProvider *dpp)
{
  bucket = _bucket;

  auto obj_ctx = store->svc.sysobj->init_obj_ctx();

  RGWBucketInfo bucket_info;
  RGWBucketInfo* bucket_info_p =
    bucket_info_out ? bucket_info_out : &bucket_info;

  int ret = store->get_bucket_instance_info(obj_ctx, bucket, *bucket_info_p, NULL, NULL, null_yield, dpp);
  if (ret < 0) {
    return ret;
  }

  string oid;

  ret = store->svc.bi_rados->open_bucket_index_shard(dpp, *bucket_info_p, obj.get_hash_object(), &bucket_obj, &shard_id);
  if (ret < 0) {
    ldpp_dout(dpp, 0) << "ERROR: open_bucket_index_shard() returned ret=" << ret << dendl;
    return ret;
  }
  ldpp_dout(dpp, 20) << " bucket index object: " << bucket_obj.get_raw_obj() << dendl;

  return 0;
}

int RGWRados::BucketShard::init(const DoutPrefixProvider *dpp, const RGWBucketInfo& bucket_info,
                                const rgw_obj& obj)
{
  bucket = bucket_info.bucket;

  int ret = store->svc.bi_rados->open_bucket_index_shard(dpp, bucket_info,
							 obj.get_hash_object(),
							 &bucket_obj,
							 &shard_id);
  if (ret < 0) {
    ldpp_dout(dpp, 0) << "ERROR: open_bucket_index_shard() returned ret=" << ret << dendl;
    return ret;
  }
  ldpp_dout(dpp, 20) << " bucket index object: " << bucket_obj << dendl;

  return 0;
}

int RGWRados::BucketShard::init(const DoutPrefixProvider *dpp,
				const RGWBucketInfo& bucket_info,
                                const rgw::bucket_index_layout_generation& index,
                                int sid)
{
  bucket = bucket_info.bucket;
  shard_id = sid;

  int ret = store->svc.bi_rados->open_bucket_index_shard(dpp, bucket_info, shard_id,
                                                         num_shards(index), index.gen,
                                                         &bucket_obj);
  if (ret < 0) {
    ldpp_dout(dpp, 0) << "ERROR: open_bucket_index_shard() returned ret=" << ret << dendl;
    return ret;
  }
  ldpp_dout(dpp, 20) << " bucket index object: " << bucket_obj << dendl;

  return 0;
}


/* Execute @handler on last item in bucket listing for bucket specified
 * in @bucket_info. @obj_prefix and @obj_delim narrow down the listing
 * to objects matching these criterias. */
int RGWRados::on_last_entry_in_listing(const DoutPrefixProvider *dpp,
                                       RGWBucketInfo& bucket_info,
                                       const std::string& obj_prefix,
                                       const std::string& obj_delim,
                                       std::function<int(const rgw_bucket_dir_entry&)> handler)
{
  RGWRados::Bucket target(this, bucket_info);
  RGWRados::Bucket::List list_op(&target);

  list_op.params.prefix = obj_prefix;
  list_op.params.delim = obj_delim;

  ldpp_dout(dpp, 20) << "iterating listing for bucket=" << bucket_info.bucket.name
                 << ", obj_prefix=" << obj_prefix
                 << ", obj_delim=" << obj_delim
                 << dendl;

  bool is_truncated = false;

  boost::optional<rgw_bucket_dir_entry> last_entry;
  /* We need to rewind to the last object in a listing. */
  do {
    /* List bucket entries in chunks. */
    static constexpr int MAX_LIST_OBJS = 100;
    std::vector<rgw_bucket_dir_entry> entries(MAX_LIST_OBJS);

    int ret = list_op.list_objects(dpp, MAX_LIST_OBJS, &entries, nullptr,
                                   &is_truncated, null_yield);
    if (ret < 0) {
      return ret;
    } else if (!entries.empty()) {
      last_entry = entries.back();
    }
  } while (is_truncated);

  if (last_entry) {
    return handler(*last_entry);
  }

  /* Empty listing - no items we can run handler on. */
  return 0;
}

bool RGWRados::swift_versioning_enabled(rgw::sal::Bucket* bucket) const
{
  return bucket->get_info().has_swift_versioning() &&
    bucket->get_info().swift_ver_location.size();
}

int RGWRados::swift_versioning_copy(RGWObjectCtx& obj_ctx,
                                    const rgw_user& user,
                                    rgw::sal::Bucket* bucket,
                                    rgw::sal::Object* obj,
                                    const DoutPrefixProvider *dpp,
                                    optional_yield y)
{
  if (! swift_versioning_enabled(bucket)) {
    return 0;
  }

  obj->set_atomic();

  RGWObjState * state = nullptr;
  RGWObjManifest *manifest = nullptr;
  int r = get_obj_state(dpp, &obj_ctx, bucket->get_info(), obj, &state, &manifest, false, y);
  if (r < 0) {
    return r;
  }

  if (!state->exists) {
    return 0;
  }

  const string& src_name = obj->get_oid();
  char buf[src_name.size() + 32];
  struct timespec ts = ceph::real_clock::to_timespec(state->mtime);
  snprintf(buf, sizeof(buf), "%03x%s/%lld.%06ld", (int)src_name.size(),
           src_name.c_str(), (long long)ts.tv_sec, ts.tv_nsec / 1000);

  RGWBucketInfo dest_bucket_info;

  r = get_bucket_info(&svc, bucket->get_tenant(), bucket->get_info().swift_ver_location, dest_bucket_info, NULL, null_yield, NULL);
  if (r < 0) {
    ldpp_dout(dpp, 10) << "failed to read dest bucket info: r=" << r << dendl;
    if (r == -ENOENT) {
      return -ERR_PRECONDITION_FAILED;
    }
    return r;
  }

  if (dest_bucket_info.owner != bucket->get_info().owner) {
    return -ERR_PRECONDITION_FAILED;
  }

  rgw::sal::RadosBucket dest_bucket(store, dest_bucket_info);
  rgw::sal::RadosObject dest_obj(store, rgw_obj_key(buf), &dest_bucket);

  if (dest_bucket_info.versioning_enabled()){
    dest_obj.gen_rand_obj_instance_name();
  }

  dest_obj.set_atomic();

  rgw_zone_id no_zone;

  r = copy_obj(obj_ctx,
               user,
               NULL, /* req_info *info */
               no_zone,
               &dest_obj,
               obj,
               &dest_bucket,
               bucket,
               bucket->get_placement_rule(),
               NULL, /* time_t *src_mtime */
               NULL, /* time_t *mtime */
               NULL, /* const time_t *mod_ptr */
               NULL, /* const time_t *unmod_ptr */
               false, /* bool high_precision_time */
               NULL, /* const char *if_match */
               NULL, /* const char *if_nomatch */
               RGWRados::ATTRSMOD_NONE,
               true, /* bool copy_if_newer */
               state->attrset,
               RGWObjCategory::Main,
               0, /* uint64_t olh_epoch */
               real_time(), /* time_t delete_at */
               NULL, /* string *version_id */
               NULL, /* string *ptag */
               NULL, /* string *petag */
               NULL, /* void (*progress_cb)(off_t, void *) */
               NULL, /* void *progress_data */
               dpp,
               null_yield);
  if (r == -ECANCELED || r == -ENOENT) {
    /* Has already been overwritten, meaning another rgw process already
     * copied it out */
    return 0;
  }

  return r;
}

int RGWRados::swift_versioning_restore(RGWObjectCtx& obj_ctx,
                                       const rgw_user& user,
                                       rgw::sal::Bucket* bucket,
                                       rgw::sal::Object* obj,
                                       bool& restored,                  /* out */
                                       const DoutPrefixProvider *dpp)
{
  if (! swift_versioning_enabled(bucket)) {
    return 0;
  }

  /* Bucket info of the bucket that stores previous versions of our object. */
  RGWBucketInfo archive_binfo;

  int ret = get_bucket_info(&svc, bucket->get_tenant(),
                            bucket->get_info().swift_ver_location,
			    archive_binfo, nullptr, null_yield, nullptr);
  if (ret < 0) {
    return ret;
  }

  /* Abort the operation if the bucket storing our archive belongs to someone
   * else. This is a limitation in comparison to Swift as we aren't taking ACLs
   * into consideration. For we can live with that.
   *
   * TODO: delegate this check to un upper layer and compare with ACLs. */
  if (bucket->get_info().owner != archive_binfo.owner) {
    return -EPERM;
  }

  /* This code will be executed on latest version of the object. */
  const auto handler = [&](const rgw_bucket_dir_entry& entry) -> int {
    rgw_zone_id no_zone;

    /* We don't support object versioning of Swift API on those buckets that
     * are already versioned using the S3 mechanism. This affects also bucket
     * storing archived objects. Otherwise the delete operation would create
     * a deletion marker. */
    if (archive_binfo.versioned()) {
      restored = false;
      return -ERR_PRECONDITION_FAILED;
    }

    /* We are requesting ATTRSMOD_NONE so the attr attribute is perfectly
     * irrelevant and may be safely skipped. */
    std::map<std::string, ceph::bufferlist> no_attrs;

    rgw::sal::RadosBucket archive_bucket(store, archive_binfo);
    rgw::sal::RadosObject archive_obj(store, entry.key, &archive_bucket);

    if (bucket->versioning_enabled()){
      obj->gen_rand_obj_instance_name();
    }

    archive_obj.set_atomic();
    obj->set_atomic();

    int ret = copy_obj(obj_ctx,
                       user,
                       nullptr,       /* req_info *info */
                       no_zone,
                       obj,           /* dest obj */
                       &archive_obj,   /* src obj */
                       bucket,   /* dest bucket info */
                       &archive_bucket, /* src bucket info */
                       bucket->get_placement_rule(),  /* placement_rule */
                       nullptr,       /* time_t *src_mtime */
                       nullptr,       /* time_t *mtime */
                       nullptr,       /* const time_t *mod_ptr */
                       nullptr,       /* const time_t *unmod_ptr */
                       false,         /* bool high_precision_time */
                       nullptr,       /* const char *if_match */
                       nullptr,       /* const char *if_nomatch */
                       RGWRados::ATTRSMOD_NONE,
                       true,          /* bool copy_if_newer */
                       no_attrs,
                       RGWObjCategory::Main,
                       0,             /* uint64_t olh_epoch */
                       real_time(),   /* time_t delete_at */
                       nullptr,       /* string *version_id */
                       nullptr,       /* string *ptag */
                       nullptr,       /* string *petag */
                       nullptr,       /* void (*progress_cb)(off_t, void *) */
                       nullptr,       /* void *progress_data */
                       dpp,
                       null_yield);
    if (ret == -ECANCELED || ret == -ENOENT) {
      /* Has already been overwritten, meaning another rgw process already
       * copied it out */
      return 0;
    } else if (ret < 0) {
      return ret;
    } else {
      restored = true;
    }

    /* Need to remove the archived copy. */
    ret = delete_obj(dpp, archive_binfo, &archive_obj,
                     archive_binfo.versioning_status());

    return ret;
  };

  const std::string& obj_name = obj->get_oid();
  const auto prefix = boost::str(boost::format("%03x%s") % obj_name.size()
                                                         % obj_name);

  return on_last_entry_in_listing(dpp, archive_binfo, prefix, std::string(),
                                  handler);
}

int RGWRados::Object::Write::_do_write_meta(const DoutPrefixProvider *dpp,
                                           uint64_t size, uint64_t accounted_size,
                                           map<string, bufferlist>& attrs,
                                           bool assume_noent, bool modify_tail,
                                           void *_index_op, optional_yield y)
{
  RGWRados::Bucket::UpdateIndex *index_op = static_cast<RGWRados::Bucket::UpdateIndex *>(_index_op);
  RGWRados *store = target->get_store();

  ObjectWriteOperation op;
#ifdef WITH_LTTNG
  const struct req_state* s =  get_req_state();
  string req_id;
  if (!s) {
    // fake req_id
    req_id = store->svc.zone_utils->unique_id(store->store->get_new_req_id());
  } else {
    req_id = s->req_id;
  }
#endif

  RGWObjState *state;
  RGWObjManifest *manifest = nullptr;
  int r = target->get_state(dpp, &state, &manifest, false, y, assume_noent);
  if (r < 0)
    return r;

  rgw_obj obj = target->get_obj();

  if (obj.get_oid().empty()) {
    ldpp_dout(dpp, 0) << "ERROR: " << __func__ << "(): cannot write object with empty name" << dendl;
    return -EIO;
  }

  rgw_rados_ref ref;
  r = store->get_obj_head_ref(dpp, target->get_meta_placement_rule(), obj, &ref);
  if (r < 0)
    return r;

  bool is_olh = state->is_olh;

  bool reset_obj = (meta.flags & PUT_OBJ_CREATE) != 0;

  const string *ptag = meta.ptag;
  if (!ptag && !index_op->get_optag()->empty()) {
    ptag = index_op->get_optag();
  }
  r = target->prepare_atomic_modification(dpp, op, reset_obj, ptag, meta.if_match, meta.if_nomatch, false, modify_tail, y);
  if (r < 0)
    return r;

  if (real_clock::is_zero(meta.set_mtime)) {
    meta.set_mtime = real_clock::now();
  }

  if (target->get_bucket_info().obj_lock_enabled() && target->get_bucket_info().obj_lock.has_rule() && meta.flags == PUT_OBJ_CREATE) {
    auto iter = attrs.find(RGW_ATTR_OBJECT_RETENTION);
    if (iter == attrs.end()) {
      real_time lock_until_date = target->get_bucket_info().obj_lock.get_lock_until_date(meta.set_mtime);
      string mode = target->get_bucket_info().obj_lock.get_mode();
      RGWObjectRetention obj_retention(mode, lock_until_date);
      bufferlist bl;
      obj_retention.encode(bl);
      op.setxattr(RGW_ATTR_OBJECT_RETENTION, bl);
    }
  }

  if (state->is_olh) {
    op.setxattr(RGW_ATTR_OLH_ID_TAG, state->olh_tag);
  }

  struct timespec mtime_ts = real_clock::to_timespec(meta.set_mtime);
  op.mtime2(&mtime_ts);

  if (meta.data) {
    /* if we want to overwrite the data, we also want to overwrite the
       xattrs, so just remove the object */
    op.write_full(*meta.data);
    if (state->compressed) {
      uint32_t alloc_hint_flags = librados::ALLOC_HINT_FLAG_INCOMPRESSIBLE;
      op.set_alloc_hint2(0, 0, alloc_hint_flags);
    }
  }

  string etag;
  string content_type;
  bufferlist acl_bl;
  string storage_class;

  map<string, bufferlist>::iterator iter;
  if (meta.rmattrs) {
    for (iter = meta.rmattrs->begin(); iter != meta.rmattrs->end(); ++iter) {
      const string& name = iter->first;
      op.rmxattr(name.c_str());
    }
  }

  if (meta.manifest) {
    storage_class = meta.manifest->get_tail_placement().placement_rule.storage_class;

    /* remove existing manifest attr */
    iter = attrs.find(RGW_ATTR_MANIFEST);
    if (iter != attrs.end())
      attrs.erase(iter);

    bufferlist bl;
    encode(*meta.manifest, bl);
    op.setxattr(RGW_ATTR_MANIFEST, bl);
  }

  for (iter = attrs.begin(); iter != attrs.end(); ++iter) {
    const string& name = iter->first;
    bufferlist& bl = iter->second;

    if (!bl.length())
      continue;

    op.setxattr(name.c_str(), bl);

    if (name.compare(RGW_ATTR_ETAG) == 0) {
      etag = rgw_bl_str(bl);
    } else if (name.compare(RGW_ATTR_CONTENT_TYPE) == 0) {
      content_type = rgw_bl_str(bl);
    } else if (name.compare(RGW_ATTR_ACL) == 0) {
      acl_bl = bl;
    }
  }
  if (attrs.find(RGW_ATTR_PG_VER) == attrs.end()) {
    cls_rgw_obj_store_pg_ver(op, RGW_ATTR_PG_VER);
  }

  if (attrs.find(RGW_ATTR_SOURCE_ZONE) == attrs.end()) {
    bufferlist bl;
    encode(store->svc.zone->get_zone_short_id(), bl);
    op.setxattr(RGW_ATTR_SOURCE_ZONE, bl);
  }

  if (!storage_class.empty()) {
    bufferlist bl;
    bl.append(storage_class);
    op.setxattr(RGW_ATTR_STORAGE_CLASS, bl);
  }

  if (!op.size())
    return 0;

  uint64_t epoch;
  int64_t poolid;
  bool orig_exists;
  uint64_t orig_size;
  
  if (!reset_obj) {    //Multipart upload, it has immutable head. 
    orig_exists = false;
    orig_size = 0;
  } else {
    orig_exists = state->exists;
    orig_size = state->accounted_size;
  }

  bool versioned_target = (meta.olh_epoch && *meta.olh_epoch > 0) ||
                          !obj.key.instance.empty();

  bool versioned_op = (target->versioning_enabled() || is_olh || versioned_target);

  if (versioned_op) {
    index_op->set_bilog_flags(RGW_BILOG_FLAG_VERSIONED_OP);
  }

  if (!index_op->is_prepared()) {
    tracepoint(rgw_rados, prepare_enter, req_id.c_str());
    r = index_op->prepare(dpp, CLS_RGW_OP_ADD, &state->write_tag, y);
    tracepoint(rgw_rados, prepare_exit, req_id.c_str());
    if (r < 0)
      return r;
  }

  auto& ioctx = ref.pool.ioctx();

  tracepoint(rgw_rados, operate_enter, req_id.c_str());
  r = rgw_rados_operate(dpp, ref.pool.ioctx(), ref.obj.oid, &op, null_yield);
  tracepoint(rgw_rados, operate_exit, req_id.c_str());
  if (r < 0) { /* we can expect to get -ECANCELED if object was replaced under,
                or -ENOENT if was removed, or -EEXIST if it did not exist
                before and now it does */
    if (r == -EEXIST && assume_noent) {
      target->invalidate_state();
      return r;
    }
    goto done_cancel;
  }

  epoch = ioctx.get_last_version();
  poolid = ioctx.get_id();

  r = target->complete_atomic_modification(dpp);
  if (r < 0) {
    ldpp_dout(dpp, 0) << "ERROR: complete_atomic_modification returned r=" << r << dendl;
  }

  tracepoint(rgw_rados, complete_enter, req_id.c_str());
  r = index_op->complete(dpp, poolid, epoch, size, accounted_size,
                        meta.set_mtime, etag, content_type,
                        storage_class, &acl_bl,
                        meta.category, meta.remove_objs, meta.user_data, meta.appendable);
  tracepoint(rgw_rados, complete_exit, req_id.c_str());
  if (r < 0)
    goto done_cancel;

  if (meta.mtime) {
    *meta.mtime = meta.set_mtime;
  }

  /* note that index_op was using state so we couldn't invalidate it earlier */
  target->invalidate_state();
  state = NULL;

  if (versioned_op && meta.olh_epoch) {
    r = store->set_olh(dpp, target->get_ctx(), target->get_bucket_info(), target->get_target(), false, NULL, *meta.olh_epoch, real_time(), false, y, meta.zones_trace);
    if (r < 0) {
      return r;
    }
  }

  if (!real_clock::is_zero(meta.delete_at)) {
    rgw_obj_index_key obj_key;
    obj.key.get_index_key(&obj_key);

    r = store->obj_expirer->hint_add(dpp, meta.delete_at, obj.bucket.tenant, obj.bucket.name,
                                     obj.bucket.bucket_id, obj_key);
    if (r < 0) {
      ldpp_dout(dpp, 0) << "ERROR: objexp_hint_add() returned r=" << r << ", object will not get removed" << dendl;
      /* ignoring error, nothing we can do at this point */
    }
  }
  meta.canceled = false;

  /* update quota cache */
  if (meta.completeMultipart){
  	store->quota_handler->update_stats(meta.owner, obj.bucket, (orig_exists ? 0 : 1),
                                     0, orig_size);
  }
  else {
    store->quota_handler->update_stats(meta.owner, obj.bucket, (orig_exists ? 0 : 1),
                                     accounted_size, orig_size);  
  }
  return 0;

done_cancel:
  int ret = index_op->cancel(dpp, meta.remove_objs);
  if (ret < 0) {
    ldpp_dout(dpp, 0) << "ERROR: index_op.cancel()() returned ret=" << ret << dendl;
  }

  meta.canceled = true;

  /* we lost in a race. There are a few options:
   * - existing object was rewritten (ECANCELED)
   * - non existing object was created (EEXIST)
   * - object was removed (ENOENT)
   * should treat it as a success
   */
  if (meta.if_match == NULL && meta.if_nomatch == NULL) {
    if (r == -ECANCELED || r == -ENOENT || r == -EEXIST) {
      r = 0;
    }
  } else {
    if (meta.if_match != NULL) {
      // only overwrite existing object
      if (strcmp(meta.if_match, "*") == 0) {
        if (r == -ENOENT) {
          r = -ERR_PRECONDITION_FAILED;
        } else if (r == -ECANCELED) {
          r = 0;
        }
      }
    }

    if (meta.if_nomatch != NULL) {
      // only create a new object
      if (strcmp(meta.if_nomatch, "*") == 0) {
        if (r == -EEXIST) {
          r = -ERR_PRECONDITION_FAILED;
        } else if (r == -ENOENT) {
          r = 0;
        }
      }
    }
  }

  return r;
}

int RGWRados::Object::Write::write_meta(const DoutPrefixProvider *dpp, uint64_t size, uint64_t accounted_size,
                                           map<string, bufferlist>& attrs, optional_yield y)
{
  RGWBucketInfo& bucket_info = target->get_bucket_info();

  RGWRados::Bucket bop(target->get_store(), bucket_info);
  RGWRados::Bucket::UpdateIndex index_op(&bop, target->get_obj());
  index_op.set_zones_trace(meta.zones_trace);
  
  bool assume_noent = (meta.if_match == NULL && meta.if_nomatch == NULL);
  int r;
  if (assume_noent) {
    r = _do_write_meta(dpp, size, accounted_size, attrs, assume_noent, meta.modify_tail, (void *)&index_op, y);
    if (r == -EEXIST) {
      assume_noent = false;
    }
  }
  if (!assume_noent) {
    r = _do_write_meta(dpp, size, accounted_size, attrs, assume_noent, meta.modify_tail, (void *)&index_op, y);
  }
  return r;
}

class RGWRadosPutObj : public RGWHTTPStreamRWRequest::ReceiveCB
{
  const DoutPrefixProvider *dpp;
  CephContext* cct;
  rgw_obj obj;
  rgw::sal::DataProcessor *filter;
  boost::optional<RGWPutObj_Compress>& compressor;
  bool try_etag_verify;
  rgw::putobj::etag_verifier_ptr etag_verifier;
  boost::optional<rgw::putobj::ChunkProcessor> buffering;
  CompressorRef& plugin;
  rgw::sal::ObjectProcessor *processor;
  void (*progress_cb)(off_t, void *);
  void *progress_data;
  bufferlist extra_data_bl, manifest_bl;
  std::optional<RGWCompressionInfo> compression_info;
  uint64_t extra_data_left{0};
  bool need_to_process_attrs{true};
  uint64_t data_len{0};
  map<string, string> src_headers;
  map<string, bufferlist> src_attrs;
  uint64_t ofs{0};
  uint64_t lofs{0}; /* logical ofs */
  std::function<int(map<string, bufferlist>&)> attrs_handler;

public:
  RGWRadosPutObj(const DoutPrefixProvider *dpp,
                 CephContext* cct,
                 CompressorRef& plugin,
                 boost::optional<RGWPutObj_Compress>& compressor,
                 rgw::sal::ObjectProcessor *p,
                 void (*_progress_cb)(off_t, void *),
                 void *_progress_data,
                 std::function<int(map<string, bufferlist>&)> _attrs_handler) :
                       dpp(dpp),
                       cct(cct),
                       filter(p),
                       compressor(compressor),
                       try_etag_verify(cct->_conf->rgw_sync_obj_etag_verify),
                       plugin(plugin),
                       processor(p),
                       progress_cb(_progress_cb),
                       progress_data(_progress_data),
                       attrs_handler(_attrs_handler) {}


  int process_attrs(void) {
    if (extra_data_bl.length()) {
      JSONParser jp;
      if (!jp.parse(extra_data_bl.c_str(), extra_data_bl.length())) {
        ldpp_dout(dpp, 0) << "failed to parse response extra data. len=" << extra_data_bl.length() << " data=" << extra_data_bl.c_str() << dendl;
        return -EIO;
      }

      JSONDecoder::decode_json("attrs", src_attrs, &jp);

      auto iter = src_attrs.find(RGW_ATTR_COMPRESSION);
      if (iter != src_attrs.end()) {
        const bufferlist bl = std::move(iter->second);
        src_attrs.erase(iter); // don't preserve source compression info

        if (try_etag_verify) {
          // if we're trying to verify etags, we need to convert compressed
          // ranges in the manifest back into logical multipart part offsets
          RGWCompressionInfo info;
          bool compressed = false;
          int r = rgw_compression_info_from_attr(bl, compressed, info);
          if (r < 0) {
            ldpp_dout(dpp, 4) << "failed to decode compression info, "
                "disabling etag verification" << dendl;
            try_etag_verify = false;
          } else if (compressed) {
            compression_info = std::move(info);
          }
        }
      }
      /* We need the manifest to recompute the ETag for verification */
      iter = src_attrs.find(RGW_ATTR_MANIFEST);
      if (iter != src_attrs.end()) {
        manifest_bl = std::move(iter->second);
        src_attrs.erase(iter);
      }

      // filter out olh attributes
      iter = src_attrs.lower_bound(RGW_ATTR_OLH_PREFIX);
      while (iter != src_attrs.end()) {
        if (!boost::algorithm::starts_with(iter->first, RGW_ATTR_OLH_PREFIX)) {
          break;
        }
        iter = src_attrs.erase(iter);
      }
    } else {
#define X_AMZ_META_PREFIX "X_AMZ_META_"

      for (auto& entry : src_headers) {
        if (entry.first == "ETAG") {
          if (entry.second.size() > 2 &&
              entry.second[0] == '"') {
            src_attrs[RGW_ATTR_ETAG].append(entry.second.substr(1, entry.second.size() - 2));
          } else {
            src_attrs[RGW_ATTR_ETAG].append(entry.second);
          }
        } else if (entry.first == "CONTENT_TYPE") {
          src_attrs[RGW_ATTR_CONTENT_TYPE].append(entry.second);
        } else if (boost::algorithm::starts_with(entry.first, X_AMZ_META_PREFIX)) {
          auto name = lowercase_dash_http_attr(entry.first.substr(sizeof(X_AMZ_META_PREFIX) - 1));
          src_attrs[string(RGW_ATTR_META_PREFIX) + name].append(entry.second);
        }
      }
    }

    int ret = attrs_handler(src_attrs);
    if (ret < 0) {
      return ret;
    }

    if (plugin && src_attrs.find(RGW_ATTR_CRYPT_MODE) == src_attrs.end()) {
      //do not compress if object is encrypted
      compressor = boost::in_place(cct, plugin, filter);
      // add a filter that buffers data so we don't try to compress tiny blocks.
      // libcurl reads in 16k at a time, and we need at least 64k to get a good
      // compression ratio
      constexpr unsigned buffer_size = 512 * 1024;
      buffering = boost::in_place(&*compressor, buffer_size);
      filter = &*buffering;
    }

    /*
     * Presently we don't support ETag based verification if encryption is
     * requested. We can enable simultaneous support once we have a mechanism
     * to know the sequence in which the filters must be applied.
     */
    if (try_etag_verify && src_attrs.find(RGW_ATTR_CRYPT_MODE) == src_attrs.end()) {
      ret = rgw::putobj::create_etag_verifier(dpp, cct, filter, manifest_bl,
                                              compression_info,
                                              etag_verifier);
      if (ret < 0) {
        ldpp_dout(dpp, 4) << "failed to initial etag verifier, "
            "disabling etag verification" << dendl;
      } else {
        filter = etag_verifier.get();
      }
    }

    need_to_process_attrs = false;

    return 0;
  }

  int handle_data(bufferlist& bl, bool *pause) override {
    if (progress_cb) {
      progress_cb(data_len, progress_data);
    }
    if (extra_data_left) {
      uint64_t extra_len = bl.length();
      if (extra_len > extra_data_left)
        extra_len = extra_data_left;

      bufferlist extra;
      bl.splice(0, extra_len, &extra);
      extra_data_bl.append(extra);

      extra_data_left -= extra_len;
      if (extra_data_left == 0) {
        int res = process_attrs();
        if (res < 0)
          return res;
      }
      ofs += extra_len;
      if (bl.length() == 0) {
        return 0;
      }
    }
    if (need_to_process_attrs) {
      /* need to call process_attrs() even if we don't get any attrs,
       * need it to call attrs_handler().
       */
      int res = process_attrs();
      if (res < 0) {
        return res;
      }
    }

    ceph_assert(uint64_t(ofs) >= extra_data_len);

    uint64_t size = bl.length();
    ofs += size;

    const uint64_t lofs = data_len;
    data_len += size;

    return filter->process(std::move(bl), lofs);
  }

  int handle_headers(const map<string, string>& _headers) override {
    src_headers = _headers;
    return 0;
  }

  int flush() {
    return filter->process({}, data_len);
  }

  bufferlist& get_extra_data() { return extra_data_bl; }

  map<string, bufferlist>& get_attrs() { return src_attrs; }

  void set_extra_data_len(uint64_t len) override {
    extra_data_left = len;
    if (len > 0) { /* we have embedded info, no need to
                      use the headers */
      set_need_headers(false);
    }
    RGWHTTPStreamRWRequest::ReceiveCB::set_extra_data_len(len);
  }

  uint64_t get_data_len() {
    return data_len;
  }

  std::string get_verifier_etag() {
    if (etag_verifier) {
      etag_verifier->calculate_etag();
      return etag_verifier->get_calculated_etag();
    } else {
      return "";
    }
  }
};

/*
 * prepare attrset depending on attrs_mod.
 */
static void set_copy_attrs(map<string, bufferlist>& src_attrs,
                           map<string, bufferlist>& attrs,
                           RGWRados::AttrsMod attrs_mod)
{
  switch (attrs_mod) {
  case RGWRados::ATTRSMOD_NONE:
    attrs = src_attrs;
    break;
  case RGWRados::ATTRSMOD_REPLACE:
    if (!attrs[RGW_ATTR_ETAG].length()) {
      attrs[RGW_ATTR_ETAG] = src_attrs[RGW_ATTR_ETAG];
    }
    if (!attrs[RGW_ATTR_TAIL_TAG].length()) {
      auto ttiter = src_attrs.find(RGW_ATTR_TAIL_TAG);
      if (ttiter != src_attrs.end()) {
        attrs[RGW_ATTR_TAIL_TAG] = src_attrs[RGW_ATTR_TAIL_TAG];
      }
    }
    break;
  case RGWRados::ATTRSMOD_MERGE:
    for (map<string, bufferlist>::iterator it = src_attrs.begin(); it != src_attrs.end(); ++it) {
      if (attrs.find(it->first) == attrs.end()) {
       attrs[it->first] = it->second;
      }
    }
    break;
  }
}

int RGWRados::rewrite_obj(rgw::sal::Object* obj, const DoutPrefixProvider *dpp, optional_yield y)
{
  RGWObjectCtx rctx(this->store);
  rgw::sal::Attrs attrset;
  uint64_t obj_size;
  ceph::real_time mtime;
  RGWRados::Object op_target(this, obj->get_bucket(), rctx, obj);
  RGWRados::Object::Read read_op(&op_target);

  read_op.params.attrs = &attrset;
  read_op.params.obj_size = &obj_size;
  read_op.params.lastmod = &mtime;

  int ret = read_op.prepare(y, dpp);
  if (ret < 0)
    return ret;

  attrset.erase(RGW_ATTR_ID_TAG);
  attrset.erase(RGW_ATTR_TAIL_TAG);
  attrset.erase(RGW_ATTR_STORAGE_CLASS);

  return store->getRados()->copy_obj_data(rctx, obj->get_bucket(),
					  obj->get_bucket()->get_info().placement_rule,
					  read_op, obj_size - 1, obj, NULL, mtime,
					  attrset, 0, real_time(), NULL, dpp, y);
}

struct obj_time_weight {
  real_time mtime;
  uint32_t zone_short_id;
  uint64_t pg_ver;
  bool high_precision;

  obj_time_weight() : zone_short_id(0), pg_ver(0), high_precision(false) {}

  bool compare_low_precision(const obj_time_weight& rhs) {
    struct timespec l = ceph::real_clock::to_timespec(mtime);
    struct timespec r = ceph::real_clock::to_timespec(rhs.mtime);
    l.tv_nsec = 0;
    r.tv_nsec = 0;
    if (l > r) {
      return false;
    }
    if (l < r) {
      return true;
    }
    if (!zone_short_id || !rhs.zone_short_id) {
      /* don't compare zone ids, if one wasn't provided */
      return false;
    }
    if (zone_short_id != rhs.zone_short_id) {
      return (zone_short_id < rhs.zone_short_id);
    }
    return (pg_ver < rhs.pg_ver);

  }

  bool operator<(const obj_time_weight& rhs) {
    if (!high_precision || !rhs.high_precision) {
      return compare_low_precision(rhs);
    }
    if (mtime > rhs.mtime) {
      return false;
    }
    if (mtime < rhs.mtime) {
      return true;
    }
    if (!zone_short_id || !rhs.zone_short_id) {
      /* don't compare zone ids, if one wasn't provided */
      return false;
    }
    if (zone_short_id != rhs.zone_short_id) {
      return (zone_short_id < rhs.zone_short_id);
    }
    return (pg_ver < rhs.pg_ver);
  }

  void init(const real_time& _mtime, uint32_t _short_id, uint64_t _pg_ver) {
    mtime = _mtime;
    zone_short_id = _short_id;
    pg_ver = _pg_ver;
  }

  void init(RGWObjState *state) {
    mtime = state->mtime;
    zone_short_id = state->zone_short_id;
    pg_ver = state->pg_ver;
  }
};

inline ostream& operator<<(ostream& out, const obj_time_weight &o) {
  out << o.mtime;

  if (o.zone_short_id != 0 || o.pg_ver != 0) {
    out << "[zid=" << o.zone_short_id << ", pgv=" << o.pg_ver << "]";
  }

  return out;
}

class RGWGetExtraDataCB : public RGWHTTPStreamRWRequest::ReceiveCB {
  bufferlist extra_data;
public:
  RGWGetExtraDataCB() {}
  int handle_data(bufferlist& bl, bool *pause) override {
    int bl_len = (int)bl.length();
    if (extra_data.length() < extra_data_len) {
      off_t max = extra_data_len - extra_data.length();
      if (max > bl_len) {
        max = bl_len;
      }
      bl.splice(0, max, &extra_data);
    }
    return bl_len;
  }

  bufferlist& get_extra_data() {
    return extra_data;
  }
};

int RGWRados::stat_remote_obj(const DoutPrefixProvider *dpp,
               RGWObjectCtx& obj_ctx,
               const rgw_user& user_id,
               req_info *info,
               const rgw_zone_id& source_zone,
               rgw::sal::Object* src_obj,
               const RGWBucketInfo *src_bucket_info,
               real_time *src_mtime,
               uint64_t *psize,
               const real_time *mod_ptr,
               const real_time *unmod_ptr,
               bool high_precision_time,
               const char *if_match,
               const char *if_nomatch,
               map<string, bufferlist> *pattrs,
               map<string, string> *pheaders,
               string *version_id,
               string *ptag,
               string *petag)
{
  /* source is in a different zonegroup, copy from there */

  RGWRESTStreamRWRequest *in_stream_req;
  string tag;
  map<string, bufferlist> src_attrs;
  append_rand_alpha(cct, tag, tag, 32);
  obj_time_weight set_mtime_weight;
  set_mtime_weight.high_precision = high_precision_time;

  RGWRESTConn *conn;
  if (source_zone.empty()) {
    if (!src_bucket_info || src_bucket_info->zonegroup.empty()) {
      /* source is in the master zonegroup */
      conn = svc.zone->get_master_conn();
    } else {
      auto& zonegroup_conn_map = svc.zone->get_zonegroup_conn_map();
      map<string, RGWRESTConn *>::iterator iter = zonegroup_conn_map.find(src_bucket_info->zonegroup);
      if (iter == zonegroup_conn_map.end()) {
        ldpp_dout(dpp, 0) << "could not find zonegroup connection to zonegroup: " << source_zone << dendl;
        return -ENOENT;
      }
      conn = iter->second;
    }
  } else {
    auto opt_conns = ctl.remote->zone_conns(source_zone);
    if (!opt_conns) {
      ldpp_dout(dpp, 0) << "could not find zone connection to zone: " << source_zone << dendl;
      return -ENOENT;
    }
    conn = opt_conns->data;
  }

  RGWGetExtraDataCB cb;
  map<string, string> req_headers;
  real_time set_mtime;

  const real_time *pmod = mod_ptr;

  obj_time_weight dest_mtime_weight;

  constexpr bool prepend_meta = true;
  constexpr bool get_op = true;
  constexpr bool rgwx_stat = true;
  constexpr bool sync_manifest = true;
  constexpr bool skip_decrypt = true;
  int ret = conn->get_obj(dpp, user_id, info, src_obj, pmod, unmod_ptr,
                      dest_mtime_weight.zone_short_id, dest_mtime_weight.pg_ver,
                      prepend_meta, get_op, rgwx_stat,
                      sync_manifest, skip_decrypt,
                      true, &cb, &in_stream_req);
  if (ret < 0) {
    return ret;
  }

  ret = conn->complete_request(in_stream_req, nullptr, &set_mtime, psize,
                               nullptr, pheaders, null_yield);
  if (ret < 0) {
    return ret;
  }

  bufferlist& extra_data_bl = cb.get_extra_data();
  if (extra_data_bl.length()) {
    JSONParser jp;
    if (!jp.parse(extra_data_bl.c_str(), extra_data_bl.length())) {
      ldpp_dout(dpp, 0) << "failed to parse response extra data. len=" << extra_data_bl.length() << " data=" << extra_data_bl.c_str() << dendl;
      return -EIO;
    }

    JSONDecoder::decode_json("attrs", src_attrs, &jp);

    src_attrs.erase(RGW_ATTR_MANIFEST); // not interested in original object layout
  }

  if (src_mtime) {
    *src_mtime = set_mtime;
  }

  if (petag) {
    map<string, bufferlist>::iterator iter = src_attrs.find(RGW_ATTR_ETAG);
    if (iter != src_attrs.end()) {
      bufferlist& etagbl = iter->second;
      *petag = etagbl.to_str();
      while (petag->size() > 0 && (*petag)[petag->size() - 1] == '\0') {
        *petag = petag->substr(0, petag->size() - 1);
      }
    }
  }

  if (pattrs) {
    *pattrs = std::move(src_attrs);
  }

  return 0;
}

int RGWFetchObjFilter_Default::filter(CephContext *cct,
                                      const rgw_obj_key& source_key,
                                      const RGWBucketInfo& dest_bucket_info,
                                      std::optional<rgw_placement_rule> dest_placement_rule,
                                      const map<string, bufferlist>& obj_attrs,
				      std::optional<rgw_user> *poverride_owner,
                                      const rgw_placement_rule **prule)
{
  const rgw_placement_rule *ptail_rule = (dest_placement_rule ? &(*dest_placement_rule) : nullptr);
  if (!ptail_rule) {
    auto iter = obj_attrs.find(RGW_ATTR_STORAGE_CLASS);
    if (iter != obj_attrs.end()) {
      dest_rule.storage_class = iter->second.to_str();
      dest_rule.inherit_from(dest_bucket_info.placement_rule);
      ptail_rule = &dest_rule;
    } else {
      ptail_rule = &dest_bucket_info.placement_rule;
    }
  }
  *prule = ptail_rule;
  return 0;
}

int RGWRados::fetch_remote_obj(const DoutPrefixProvider *dpp,
                               RGWObjectCtx& obj_ctx,
                               const rgw_zone_id& source_zone,
                               const rgw_user& user_id,
                               rgw::sal::Object* dest_obj,
                               rgw::sal::Object* src_obj,
                               rgw::sal::Bucket* dest_bucket,
                               rgw::sal::Bucket* src_bucket,
                               const FetchRemoteObjParams& params)
{
  RGWRESTConn *conn;
  auto& zonegroup_conn_map = svc.zone->get_zonegroup_conn_map();
  if (source_zone.empty()) {
    if (!src_bucket || src_bucket->get_info().zonegroup.empty()) {
      /* source is in the master zonegroup */
      conn = svc.zone->get_master_conn();
    } else {
      map<string, RGWRESTConn *>::iterator iter = zonegroup_conn_map.find(src_bucket->get_info().zonegroup);
      if (iter == zonegroup_conn_map.end()) {
        ldpp_dout(dpp, 0) << "could not find zonegroup connection to zonegroup: " << source_zone << dendl;
        return -ENOENT;
      }
      conn = iter->second;
    }
  } else {
    auto opt_conns = ctl.remote->zone_conns(source_zone);
    if (!opt_conns) {
      ldpp_dout(dpp, 0) << "could not find zone connection to zone: " << source_zone << dendl;
      return -ENOENT;
    }
    conn = opt_conns->data;
  }

  return fetch_remote_obj(dpp, obj_ctx, conn, !source_zone.empty(),
                          user_id, dest_obj, src_obj,
                          dest_bucket, src_bucket, params);
}

int RGWRados::fetch_remote_obj(const DoutPrefixProvider *dpp,
                               RGWObjectCtx& obj_ctx,
                               RGWRESTConn *conn,
                               bool foreign_source,
                               const rgw_user& user_id,
                               rgw::sal::Object* _dest_obj,
                               rgw::sal::Object* src_obj,
                               rgw::sal::Bucket* dest_bucket,
                               rgw::sal::Bucket* src_bucket,
                               const FetchRemoteObjParams& params)
{
  /* source is in a different zonegroup, copy from there */

  RGWRESTStreamRWRequest *in_stream_req;
  string tag;
  int i;
  append_rand_alpha(cct, tag, tag, 32);
  obj_time_weight set_mtime_weight;
  set_mtime_weight.high_precision = params.high_precision_time;
  int ret;

  auto dest_obj = _dest_obj->clone();

  if (dest_obj->get_key().instance == "null") {
    dest_obj->set_instance(string());
  }

  rgw::BlockingAioThrottle aio(cct->_conf->rgw_put_obj_min_window_size);
  using namespace rgw::putobj;
  AtomicObjectProcessor processor(&aio, this->store, nullptr, user_id,
                                  obj_ctx, std::move(dest_obj), params.olh_epoch,
                                  tag, dpp, null_yield);

  boost::optional<RGWPutObj_Compress> compressor;
  CompressorRef plugin;

  RGWFetchObjFilter_Default source_filter;
  auto filter = params.filter;
  if (!filter) {
    filter = &source_filter;
  }

  std::optional<rgw_user> override_owner;

  RGWRadosPutObj cb(dpp, cct, plugin, compressor, &processor,
                    params.progress_cb, params.progress_data,
                    [&](map<string, bufferlist>& obj_attrs) {
                      const rgw_placement_rule *ptail_rule;

                      int ret = filter->filter(cct,
                                               src_obj->get_key(),
                                               dest_bucket->get_info(),
                                               params.dest_placement_rule,
                                               obj_attrs,
					       &override_owner,
                                               &ptail_rule);
                      if (ret < 0) {
                        ldpp_dout(dpp, 5) << "Aborting fetch: source object filter returned ret=" << ret << dendl;
                        return ret;
                      }

                      processor.set_tail_placement(*ptail_rule);

                      const auto& compression_type = svc.zone->get_zone_params().get_compression_type(*ptail_rule);
                      if (compression_type != "none") {
                        plugin = Compressor::create(cct, compression_type);
                        if (!plugin) {
                          ldpp_dout(dpp, 1) << "Cannot load plugin for compression type "
                                        << compression_type << dendl;
                        }
                      }

                      ret = processor.prepare(null_yield);
                      if (ret < 0) {
                        return ret;
                      }
                      return 0;
                    });

  string etag;
  real_time set_mtime;
  uint64_t expected_size = 0;

  RGWObjState *dest_state = NULL;
  RGWObjManifest *manifest = nullptr;


  const real_time *pmod = params.mod_ptr;

  obj_time_weight dest_mtime_weight;

  map<string, bufferlist> _attrs;
  auto& attrs = (params.pattrs ? *params.pattrs : _attrs);

  auto delete_at = params.delete_at;

  if (params.copy_if_newer) {
    /* need to get mtime for destination */
    ret = get_obj_state(dpp, &obj_ctx, dest_bucket->get_info(), dest_obj, &dest_state, &manifest, false, null_yield);
    if (ret < 0)
      goto set_err_state;

    if (!real_clock::is_zero(dest_state->mtime)) {
      dest_mtime_weight.init(dest_state);
      pmod = &dest_mtime_weight.mtime;
    }
  }

  static constexpr bool prepend_meta = true;
  static constexpr bool get_op = true;
  static constexpr bool rgwx_stat = false;
  static constexpr bool sync_manifest = true;
  static constexpr bool skip_decrypt = true;
  ret = conn->get_obj(dpp, user_id, params.info, src_obj, pmod, params.unmod_ptr,
                      dest_mtime_weight.zone_short_id, dest_mtime_weight.pg_ver,
                      prepend_meta, get_op, rgwx_stat,
                      sync_manifest, skip_decrypt,
                      true,
                      &cb, &in_stream_req);
  if (ret < 0) {
    goto set_err_state;
  }

  ret = conn->complete_request(in_stream_req, &etag, &set_mtime,
                               &expected_size, nullptr, nullptr, null_yield);
  if (ret < 0) {
    goto set_err_state;
  }
  ret = cb.flush();
  if (ret < 0) {
    goto set_err_state;
  }
  if (cb.get_data_len() != expected_size) {
    ret = -EIO;
    ldpp_dout(dpp, 0) << "ERROR: object truncated during fetching, expected "
        << expected_size << " bytes but received " << cb.get_data_len() << dendl;
    goto set_err_state;
  }
  if (compressor && compressor->is_compressed()) {
    bufferlist tmp;
    RGWCompressionInfo cs_info;
    cs_info.compression_type = plugin->get_type_name();
    cs_info.orig_size = cb.get_data_len();
    cs_info.compressor_message = compressor->get_compressor_message();
    cs_info.blocks = move(compressor->get_compression_blocks());
    encode(cs_info, tmp);
    cb.get_attrs()[RGW_ATTR_COMPRESSION] = tmp;
  }

  if (override_owner) {
    processor.set_owner(*override_owner);

    auto& obj_attrs = cb.get_attrs();

    RGWUserInfo owner_info;
    if (ctl.user->get_info_by_uid(dpp, *override_owner, &owner_info, null_yield) < 0) {
      ldpp_dout(dpp, 10) << "owner info does not exist" << dendl;
      return -EINVAL;
    }

    RGWAccessControlPolicy acl;

    auto aiter = obj_attrs.find(RGW_ATTR_ACL);
    if (aiter == obj_attrs.end()) {
      ldpp_dout(dpp, 0) << "WARNING: " << __func__ << "(): object doesn't have ACL attribute, setting default ACLs" << dendl;
      acl.create_default(owner_info.user_id, owner_info.display_name);
    } else {
      auto iter = aiter->second.cbegin();
      try {
	acl.decode(iter);
      } catch (buffer::error& err) {
	ldpp_dout(dpp, 0) << "ERROR: " << __func__ << "(): could not decode policy, caught buffer::error" << dendl;
	return -EIO;
      }
    }

    ACLOwner new_owner;
    new_owner.set_id(*override_owner);
    new_owner.set_name(owner_info.display_name);

    acl.set_owner(new_owner);

    bufferlist bl;
    acl.encode(bl);
    obj_attrs[RGW_ATTR_ACL] = std::move(bl);
  }

  if (!foreign_source) { /* need to preserve expiration if copy in the same zonegroup */
    cb.get_attrs().erase(RGW_ATTR_DELETE_AT);
  } else {
    map<string, bufferlist>::iterator iter = cb.get_attrs().find(RGW_ATTR_DELETE_AT);
    if (iter != cb.get_attrs().end()) {
      try {
        decode(delete_at, iter->second);
      } catch (buffer::error& err) {
        ldpp_dout(dpp, 0) << "ERROR: failed to decode delete_at field in intra zone copy" << dendl;
      }
    }
  }

  if (params.src_mtime) {
    *params.src_mtime = set_mtime;
  }

  if (params.petag) {
    const auto iter = cb.get_attrs().find(RGW_ATTR_ETAG);
    if (iter != cb.get_attrs().end()) {
      *params.petag = iter->second.to_str();
    }
  }

  //erase the append attr
  cb.get_attrs().erase(RGW_ATTR_APPEND_PART_NUM);

  if (!foreign_source) {
    set_copy_attrs(cb.get_attrs(), attrs, params.attrs_mod);
  } else {
    attrs = cb.get_attrs();
  }

  if (params.copy_if_newer) {
    uint64_t pg_ver = 0;
    auto i = attrs.find(RGW_ATTR_PG_VER);
    if (i != attrs.end() && i->second.length() > 0) {
      auto iter = i->second.cbegin();
      try {
        decode(pg_ver, iter);
      } catch (buffer::error& err) {
        ldpp_dout(dpp, 0) << "ERROR: failed to decode pg ver attribute, ignoring" << dendl;
        /* non critical error */
      }
    }
    set_mtime_weight.init(set_mtime, svc.zone->get_zone_short_id(), pg_ver);
  }

  /* Perform ETag verification is we have computed the object's MD5 sum at our end */
  if (const auto& verifier_etag = cb.get_verifier_etag();
      !verifier_etag.empty()) {
    string trimmed_etag = etag;

    /* Remove the leading and trailing double quotes from etag */
    trimmed_etag.erase(std::remove(trimmed_etag.begin(), trimmed_etag.end(),'\"'),
      trimmed_etag.end());

    if (verifier_etag != trimmed_etag) {
      ret = -EIO;
      ldpp_dout(dpp, 0) << "ERROR: source and destination objects don't match. Expected etag:"
        << trimmed_etag << " Computed etag:" << verifier_etag << dendl;
      goto set_err_state;
    }
  }

#define MAX_COMPLETE_RETRY 100
  for (i = 0; i < MAX_COMPLETE_RETRY; i++) {
    bool canceled = false;
    ret = processor.complete(cb.get_data_len(), etag, params.mtime, set_mtime,
                             attrs, delete_at, nullptr, nullptr, nullptr,
                             params.zones_trace, &canceled, null_yield);
    if (ret < 0) {
      goto set_err_state;
    }

    if (params.copy_if_newer && canceled) {
      ldpp_dout(dpp, 20) << "raced with another write of obj: " << dest_obj << dendl;
      obj_ctx.invalidate(dest_obj->get_obj()); /* object was overwritten */
      ret = get_obj_state(dpp, &obj_ctx, dest_bucket->get_info(), dest_obj, &dest_state, &manifest, false, null_yield);
      if (ret < 0) {
        ldpp_dout(dpp, 0) << "ERROR: " << __func__ << ": get_err_state() returned ret=" << ret << dendl;
        goto set_err_state;
      }
      dest_mtime_weight.init(dest_state);
      dest_mtime_weight.high_precision = params.high_precision_time;
      if (!dest_state->exists ||
        dest_mtime_weight < set_mtime_weight) {
        ldpp_dout(dpp, 20) << "retrying writing object mtime=" << set_mtime << " dest_state->mtime=" << dest_state->mtime << " dest_state->exists=" << dest_state->exists << dendl;
        continue;
      } else {
        ldpp_dout(dpp, 20) << "not retrying writing object mtime=" << set_mtime << " dest_state->mtime=" << dest_state->mtime << " dest_state->exists=" << dest_state->exists << dendl;
      }
    }
    break;
  }

  if (i == MAX_COMPLETE_RETRY) {
    ldpp_dout(dpp, 0) << "ERROR: retried object completion too many times, something is wrong!" << dendl;
    ret = -EIO;
    goto set_err_state;
  }

  if (params.bytes_transferred) {
    *params.bytes_transferred = cb.get_data_len();
  }
  return 0;
set_err_state:
  if (params.copy_if_newer && ret == -ERR_NOT_MODIFIED) {
    // we may have already fetched during sync of OP_ADD, but were waiting
    // for OP_LINK_OLH to call set_olh() with a real olh_epoch
    if (params.olh_epoch && *params.olh_epoch > 0) {
      constexpr bool log_data_change = true;
<<<<<<< HEAD
      ret = set_olh(dpp, obj_ctx, dest_bucket->get_info(), dest_obj->get_obj(), false, nullptr,
                    *params.olh_epoch, real_time(), false, null_yield, params.zones_trace, log_data_change);
=======
      ret = set_olh(dpp, obj_ctx, dest_bucket->get_info(), dest_obj, false, nullptr,
                    *olh_epoch, real_time(), false, null_yield, zones_trace, log_data_change);
>>>>>>> 123b8a3d
    } else {
      // we already have the latest copy
      ret = 0;
    }
  }
  return ret;
}


int RGWRados::copy_obj_to_remote_dest(const DoutPrefixProvider *dpp,
                                      RGWObjState *astate,
                                      map<string, bufferlist>& src_attrs,
                                      RGWRados::Object::Read& read_op,
                                      const rgw_user& user_id,
                                      rgw::sal::Object* dest_obj,
                                      real_time *mtime)
{
  string etag;

  RGWRESTStreamS3PutObj *out_stream_req;

  auto rest_master_conn = svc.zone->get_master_conn();

  int ret = rest_master_conn->put_obj_async_init(dpp, user_id, dest_obj, src_attrs, &out_stream_req);
  if (ret < 0) {
    return ret;
  }

  out_stream_req->set_send_length(astate->size);

  ret = RGWHTTP::send(out_stream_req);
  if (ret < 0) {
    delete out_stream_req;
    return ret;
  }

  ret = read_op.iterate(dpp, 0, astate->size - 1, out_stream_req->get_out_cb(), null_yield);
  if (ret < 0) {
    delete out_stream_req;
    return ret;
  }

  ret = rest_master_conn->complete_request(out_stream_req, etag, mtime, null_yield);
  if (ret < 0)
    return ret;

  return 0;
}

/**
 * Copy an object.
 * dest_obj: the object to copy into
 * src_obj: the object to copy from
 * attrs: usage depends on attrs_mod parameter
 * attrs_mod: the modification mode of the attrs, may have the following values:
 *            ATTRSMOD_NONE - the attributes of the source object will be
 *                            copied without modifications, attrs parameter is ignored;
 *            ATTRSMOD_REPLACE - new object will have the attributes provided by attrs
 *                               parameter, source object attributes are not copied;
 *            ATTRSMOD_MERGE - any conflicting meta keys on the source object's attributes
 *                             are overwritten by values contained in attrs parameter.
 * err: stores any errors resulting from the get of the original object
 * Returns: 0 on success, -ERR# otherwise.
 */
int RGWRados::copy_obj(RGWObjectCtx& obj_ctx,
               const rgw_user& user_id,
               req_info *info,
               const rgw_zone_id& source_zone,
               rgw::sal::Object* dest_obj,
               rgw::sal::Object* src_obj,
               rgw::sal::Bucket* dest_bucket,
               rgw::sal::Bucket* src_bucket,
               const rgw_placement_rule& dest_placement,
               real_time *src_mtime,
               real_time *mtime,
               const real_time *mod_ptr,
               const real_time *unmod_ptr,
               bool high_precision_time,
               const char *if_match,
               const char *if_nomatch,
               AttrsMod attrs_mod,
               bool copy_if_newer,
               rgw::sal::Attrs& attrs,
               RGWObjCategory category,
               uint64_t olh_epoch,
	       real_time delete_at,
               string *version_id,
               string *ptag,
               string *petag,
               void (*progress_cb)(off_t, void *),
               void *progress_data,
               const DoutPrefixProvider *dpp,
               optional_yield y)
{
  int ret;
  uint64_t obj_size;
  rgw_obj shadow_obj = dest_obj->get_obj();
  string shadow_oid;

  bool remote_src;
  bool remote_dest;

  append_rand_alpha(cct, dest_obj->get_oid(), shadow_oid, 32);
  shadow_obj.init_ns(dest_obj->get_bucket()->get_key(), shadow_oid, shadow_ns);

  auto& zonegroup = svc.zone->get_zonegroup();

  remote_dest = !zonegroup.equals(dest_bucket->get_info().zonegroup);
  remote_src = !zonegroup.equals(src_bucket->get_info().zonegroup);

  if (remote_src && remote_dest) {
    ldpp_dout(dpp, 0) << "ERROR: can't copy object when both src and dest buckets are remote" << dendl;
    return -EINVAL;
  }

  ldpp_dout(dpp, 5) << "Copy object " << src_obj->get_bucket() << ":" << src_obj->get_oid() << " => " << dest_obj->get_bucket() << ":" << dest_obj->get_oid() << dendl;

  if (remote_src || !source_zone.empty()) {
    FetchRemoteObjParams params;
    params.info = info;
    params.dest_placement_rule = dest_placement;
    params.src_mtime = src_mtime;
    params.mtime = mtime;
    params.mod_ptr = mod_ptr;
    params.unmod_ptr = unmod_ptr;
    params.high_precision_time = high_precision_time;
    params.if_match = if_match;
    params.if_nomatch = if_nomatch;
    params.attrs_mod = attrs_mod;
    params.copy_if_newer = copy_if_newer;
    params.pattrs = &attrs;
    params.category = category;
    params.olh_epoch = olh_epoch;
    params.delete_at = delete_at;
    params.ptag = ptag;
    params.petag = petag;
    params.progress_cb = progress_cb;
    params.progress_data = progress_data;

    return fetch_remote_obj(dpp, obj_ctx, source_zone, user_id,
                            dest_obj, src_obj, dest_bucket,
                            src_bucket, params);
  }

  map<string, bufferlist> src_attrs;
  RGWRados::Object src_op_target(this, src_bucket, obj_ctx, src_obj);
  RGWRados::Object::Read read_op(&src_op_target);

  read_op.conds.mod_ptr = mod_ptr;
  read_op.conds.unmod_ptr = unmod_ptr;
  read_op.conds.high_precision_time = high_precision_time;
  read_op.conds.if_match = if_match;
  read_op.conds.if_nomatch = if_nomatch;
  read_op.params.attrs = &src_attrs;
  read_op.params.lastmod = src_mtime;
  read_op.params.obj_size = &obj_size;

  ret = read_op.prepare(y, dpp);
  if (ret < 0) {
    return ret;
  }
  if (src_attrs.count(RGW_ATTR_CRYPT_MODE)) {
    // Current implementation does not follow S3 spec and even
    // may result in data corruption silently when copying
    // multipart objects acorss pools. So reject COPY operations
    //on encrypted objects before it is fully functional.
    ldpp_dout(dpp, 0) << "ERROR: copy op for encrypted object " << src_obj
                  << " has not been implemented." << dendl;
    return -ERR_NOT_IMPLEMENTED;
  }

  src_attrs[RGW_ATTR_ACL] = attrs[RGW_ATTR_ACL];
  src_attrs.erase(RGW_ATTR_DELETE_AT);

  src_attrs.erase(RGW_ATTR_OBJECT_RETENTION);
  src_attrs.erase(RGW_ATTR_OBJECT_LEGAL_HOLD);
  map<string, bufferlist>::iterator rt = attrs.find(RGW_ATTR_OBJECT_RETENTION);
  if (rt != attrs.end())
    src_attrs[RGW_ATTR_OBJECT_RETENTION] = rt->second;
  map<string, bufferlist>::iterator lh = attrs.find(RGW_ATTR_OBJECT_LEGAL_HOLD);
  if (lh != attrs.end())
    src_attrs[RGW_ATTR_OBJECT_LEGAL_HOLD] = lh->second;

  set_copy_attrs(src_attrs, attrs, attrs_mod);
  attrs.erase(RGW_ATTR_ID_TAG);
  attrs.erase(RGW_ATTR_PG_VER);
  attrs.erase(RGW_ATTR_SOURCE_ZONE);
  map<string, bufferlist>::iterator cmp = src_attrs.find(RGW_ATTR_COMPRESSION);
  if (cmp != src_attrs.end())
    attrs[RGW_ATTR_COMPRESSION] = cmp->second;

  RGWObjManifest manifest;
  RGWObjState *astate = NULL;
  RGWObjManifest *amanifest = nullptr;

  ret = get_obj_state(dpp, &obj_ctx, src_bucket->get_info(), src_obj, &astate, &amanifest, y);
  if (ret < 0) {
    return ret;
  }

  vector<rgw_raw_obj> ref_objs;

  if (remote_dest) {
    /* dest is in a different zonegroup, copy it there */
    return copy_obj_to_remote_dest(dpp, astate, attrs, read_op, user_id, dest_obj, mtime);
  }
  uint64_t max_chunk_size;

  ret = get_max_chunk_size(dest_bucket->get_placement_rule(), dest_obj->get_obj(), &max_chunk_size, dpp);
  if (ret < 0) {
    ldpp_dout(dpp, 0) << "ERROR: failed to get max_chunk_size() for bucket " << dest_obj->get_bucket() << dendl;
    return ret;
  }

  rgw_pool src_pool;
  rgw_pool dest_pool;

  const rgw_placement_rule *src_rule{nullptr};

  if (amanifest) {
    src_rule = &amanifest->get_tail_placement().placement_rule;
    ldpp_dout(dpp, 20) << __func__ << "(): manifest src_rule=" << src_rule->to_str() << dendl;
  }

  if (!src_rule || src_rule->empty()) {
    src_rule = &src_bucket->get_placement_rule();
  }

  if (!get_obj_data_pool(*src_rule, src_obj->get_obj(), &src_pool)) {
    ldpp_dout(dpp, 0) << "ERROR: failed to locate data pool for " << src_obj << dendl;
    return -EIO;
  }

  if (!get_obj_data_pool(dest_placement, dest_obj->get_obj(), &dest_pool)) {
    ldpp_dout(dpp, 0) << "ERROR: failed to locate data pool for " << dest_obj << dendl;
    return -EIO;
  }

  ldpp_dout(dpp, 20) << __func__ << "(): src_rule=" << src_rule->to_str() << " src_pool=" << src_pool
                             << " dest_rule=" << dest_placement.to_str() << " dest_pool=" << dest_pool << dendl;

  bool copy_data = (!amanifest) ||
    (*src_rule != dest_placement) ||
    (src_pool != dest_pool);

  bool copy_first = false;
  if (amanifest) {
    if (!amanifest->has_tail()) {
      copy_data = true;
    } else {
      uint64_t head_size = amanifest->get_head_size();

      if (head_size > 0) {
        if (head_size > max_chunk_size) {
          copy_data = true;
        } else {
          copy_first = true;
        }
      }
    }
  }

  if (petag) {
    const auto iter = attrs.find(RGW_ATTR_ETAG);
    if (iter != attrs.end()) {
      *petag = iter->second.to_str();
    }
  }

  if (copy_data) { /* refcounting tail wouldn't work here, just copy the data */
    attrs.erase(RGW_ATTR_TAIL_TAG);
    return copy_obj_data(obj_ctx, dest_bucket, dest_placement, read_op, obj_size - 1, dest_obj,
                         mtime, real_time(), attrs, olh_epoch, delete_at, petag, dpp, y);
  }

  /* This has been in for 2 years, so we can safely assume amanifest is not NULL */
  RGWObjManifest::obj_iterator miter = amanifest->obj_begin(dpp);

  if (copy_first) { // we need to copy first chunk, not increase refcount
    ++miter;
  }

  rgw_rados_ref ref;
  ret = get_raw_obj_ref(dpp, miter.get_location().get_raw_obj(store), &ref);
  if (ret < 0) {
    return ret;
  }

  bufferlist first_chunk;

  const bool copy_itself = (dest_obj->get_obj() == src_obj->get_obj());
  RGWObjManifest *pmanifest; 
  ldpp_dout(dpp, 20) << "dest_obj=" << dest_obj << " src_obj=" << src_obj << " copy_itself=" << (int)copy_itself << dendl;

  RGWRados::Object dest_op_target(this, dest_bucket, obj_ctx, dest_obj);
  RGWRados::Object::Write write_op(&dest_op_target);

  string tag;

  if (ptag) {
    tag = *ptag;
  }

  if (tag.empty()) {
    append_rand_alpha(cct, tag, tag, 32);
  }

  if (!copy_itself) {
    attrs.erase(RGW_ATTR_TAIL_TAG);
    manifest = *amanifest;
    const rgw_bucket_placement& tail_placement = manifest.get_tail_placement();
    if (tail_placement.bucket.name.empty()) {
      manifest.set_tail_placement(tail_placement.placement_rule, src_obj->get_bucket()->get_key());
    }
    string ref_tag;
    for (; miter != amanifest->obj_end(dpp); ++miter) {
      ObjectWriteOperation op;
      ref_tag = tag + '\0';
      cls_refcount_get(op, ref_tag, true);
      const rgw_raw_obj& loc = miter.get_location().get_raw_obj(store);

      auto& ioctx = ref.pool.ioctx();
      ioctx.locator_set_key(loc.loc);

      ret = rgw_rados_operate(dpp, ioctx, loc.oid, &op, null_yield);
      if (ret < 0) {
        goto done_ret;
      }

      ref_objs.push_back(loc);
    }

    pmanifest = &manifest;
  } else {
    pmanifest = amanifest;
    /* don't send the object's tail for garbage collection */
    astate->keep_tail = true;
  }

  if (copy_first) {
    ret = read_op.read(0, max_chunk_size, first_chunk, y, dpp);
    if (ret < 0) {
      goto done_ret;
    }

    pmanifest->set_head(dest_bucket->get_placement_rule(), dest_obj->get_obj(), first_chunk.length());
  } else {
    pmanifest->set_head(dest_bucket->get_placement_rule(), dest_obj->get_obj(), 0);
  }

  write_op.meta.data = &first_chunk;
  write_op.meta.manifest = pmanifest;
  write_op.meta.ptag = &tag;
  write_op.meta.owner = dest_bucket->get_info().owner;
  write_op.meta.mtime = mtime;
  write_op.meta.flags = PUT_OBJ_CREATE;
  write_op.meta.category = category;
  write_op.meta.olh_epoch = olh_epoch;
  write_op.meta.delete_at = delete_at;
  write_op.meta.modify_tail = !copy_itself;

  ret = write_op.write_meta(dpp, obj_size, astate->accounted_size, attrs, y);
  if (ret < 0) {
    goto done_ret;
  }

  return 0;

done_ret:
  if (!copy_itself) {
    vector<rgw_raw_obj>::iterator riter;

    /* rollback reference */
    string ref_tag = tag + '\0';
    for (riter = ref_objs.begin(); riter != ref_objs.end(); ++riter) {
      ObjectWriteOperation op;
      cls_refcount_put(op, ref_tag, true);

      ref.pool.ioctx().locator_set_key(riter->loc);

      int r = rgw_rados_operate(dpp, ref.pool.ioctx(), riter->oid, &op, null_yield);
      if (r < 0) {
        ldpp_dout(dpp, 0) << "ERROR: cleanup after error failed to drop reference on obj=" << *riter << dendl;
      }
    }
  }
  return ret;
}


int RGWRados::copy_obj_data(RGWObjectCtx& obj_ctx,
               rgw::sal::Bucket* bucket,
               const rgw_placement_rule& dest_placement,
	       RGWRados::Object::Read& read_op, off_t end,
               rgw::sal::Object* dest_obj,
	       real_time *mtime,
	       real_time set_mtime,
               rgw::sal::Attrs& attrs,
               uint64_t olh_epoch,
	       real_time delete_at,
               string *petag,
               const DoutPrefixProvider *dpp,
               optional_yield y)
{
  string tag;
  append_rand_alpha(cct, tag, tag, 32);

  rgw::BlockingAioThrottle aio(cct->_conf->rgw_put_obj_min_window_size);
  using namespace rgw::putobj;
  // do not change the null_yield in the initialization of this AtomicObjectProcessor
  // it causes crashes in the ragweed tests
  AtomicObjectProcessor processor(&aio, this->store, &dest_placement,
                                  bucket->get_info().owner, obj_ctx,
                                  dest_obj->clone(), olh_epoch, tag,
				  dpp, null_yield);
  int ret = processor.prepare(y);
  if (ret < 0)
    return ret;

  off_t ofs = 0;

  do {
    bufferlist bl;
    ret = read_op.read(ofs, end, bl, y, dpp);
    if (ret < 0) {
      ldpp_dout(dpp, 0) << "ERROR: fail to read object data, ret = " << ret << dendl;
      return ret;
    }

    uint64_t read_len = ret;
    ret = processor.process(std::move(bl), ofs);
    if (ret < 0) {
      return ret;
    }

    ofs += read_len;
  } while (ofs <= end);

  // flush
  ret = processor.process({}, ofs);
  if (ret < 0) {
    return ret;
  }

  string etag;
  auto iter = attrs.find(RGW_ATTR_ETAG);
  if (iter != attrs.end()) {
    bufferlist& bl = iter->second;
    etag = bl.to_str();
    if (petag) {
      *petag = etag;
    }
  }

  uint64_t accounted_size;
  {
    bool compressed{false};
    RGWCompressionInfo cs_info;
    ret = rgw_compression_info_from_attrset(attrs, compressed, cs_info);
    if (ret < 0) {
      ldpp_dout(dpp, 0) << "ERROR: failed to read compression info" << dendl;
      return ret;
    }
    // pass original size if compressed
    accounted_size = compressed ? cs_info.orig_size : ofs;
  }

  return processor.complete(accounted_size, etag, mtime, set_mtime, attrs, delete_at,
                            nullptr, nullptr, nullptr, nullptr, nullptr, y);
}

int RGWRados::transition_obj(RGWObjectCtx& obj_ctx,
			     rgw::sal::Bucket* bucket,
                             rgw::sal::Object& obj,
                             const rgw_placement_rule& placement_rule,
                             const real_time& mtime,
                             uint64_t olh_epoch,
                             const DoutPrefixProvider *dpp,
                             optional_yield y)
{
  rgw::sal::Attrs attrs;
  real_time read_mtime;
  uint64_t obj_size;

  obj.set_atomic();
  RGWRados::Object op_target(this, bucket, obj_ctx, &obj);
  RGWRados::Object::Read read_op(&op_target);

  read_op.params.attrs = &attrs;
  read_op.params.lastmod = &read_mtime;
  read_op.params.obj_size = &obj_size;

  int ret = read_op.prepare(y, dpp);
  if (ret < 0) {
    return ret;
  }

  if (read_mtime != mtime) {
    /* raced */
    return -ECANCELED;
  }

  attrs.erase(RGW_ATTR_ID_TAG);
  attrs.erase(RGW_ATTR_TAIL_TAG);

  ret = copy_obj_data(obj_ctx,
                      bucket,
                      placement_rule,
                      read_op,
                      obj_size - 1,
                      &obj,
                      nullptr /* pmtime */,
                      mtime,
                      attrs,
                      olh_epoch,
                      real_time(),
                      nullptr /* petag */,
                      dpp,
                      y);
  if (ret < 0) {
    return ret;
  }

  return 0;
}

int RGWRados::check_bucket_empty(const DoutPrefixProvider *dpp, RGWBucketInfo& bucket_info, optional_yield y)
{
  constexpr uint NUM_ENTRIES = 1000u;

  rgw_obj_index_key marker;
  string prefix;
  bool is_truncated;

  do {
    std::vector<rgw_bucket_dir_entry> ent_list;
    ent_list.reserve(NUM_ENTRIES);

    int r = cls_bucket_list_unordered(dpp,
                                      bucket_info,
                                      bucket_info.layout.current_index,
                                      RGW_NO_SHARD,
				      marker,
				      prefix,
				      NUM_ENTRIES,
				      true,
				      ent_list,
				      &is_truncated,
				      &marker,
                                      y);
    if (r < 0) {
      return r;
    }

    string ns;
    for (auto const& dirent : ent_list) {
      rgw_obj_key obj;

      if (rgw_obj_key::oid_to_key_in_ns(dirent.key.name, &obj, ns)) {
        return -ENOTEMPTY;
      }
    }
  } while (is_truncated);

  return 0;
}
  
/**
 * Delete a bucket.
 * bucket: the name of the bucket to delete
 * Returns 0 on success, -ERR# otherwise.
 */
int RGWRados::delete_bucket(RGWBucketInfo& bucket_info, RGWObjVersionTracker& objv_tracker, optional_yield y, const DoutPrefixProvider *dpp, bool check_empty)
{
  const rgw_bucket& bucket = bucket_info.bucket;
  RGWSI_RADOS::Pool index_pool;
  map<int, string> bucket_objs;
  int r = svc.bi_rados->open_bucket_index(dpp, bucket_info, std::nullopt, bucket_info.layout.current_index, &index_pool, &bucket_objs, nullptr);
  if (r < 0)
    return r;
  
  if (check_empty) {
    r = check_bucket_empty(dpp, bucket_info, y);
    if (r < 0) {
      return r;
    }
  }

  bool remove_ep = true;

  if (objv_tracker.read_version.empty()) {
    RGWBucketEntryPoint ep;
    r = ctl.bucket->read_bucket_entrypoint_info(bucket_info.bucket,
                                                &ep,
						null_yield,
                                                dpp,
                                                RGWBucketCtl::Bucket::GetParams()
                                                .set_objv_tracker(&objv_tracker));
    if (r < 0 ||
        (!bucket_info.bucket.bucket_id.empty() &&
         ep.bucket.bucket_id != bucket_info.bucket.bucket_id)) {
      if (r != -ENOENT) {
        ldpp_dout(dpp, 0) << "ERROR: read_bucket_entrypoint_info() bucket=" << bucket_info.bucket << " returned error: r=" << r << dendl;
        /* we have no idea what caused the error, will not try to remove it */
      }
      /* 
       * either failed to read bucket entrypoint, or it points to a different bucket instance than
       * requested
       */
      remove_ep = false;
    }
  }
 
  if (remove_ep) {
    r = ctl.bucket->remove_bucket_entrypoint_info(bucket_info.bucket, null_yield, dpp,
                                                  RGWBucketCtl::Bucket::RemoveParams()
                                                  .set_objv_tracker(&objv_tracker));
    if (r < 0)
      return r;
  }

  /* if the bucket is not synced we can remove the meta file */
  if (!svc.zone->is_syncing_bucket_meta(bucket)) {
    RGWObjVersionTracker objv_tracker;
    r = ctl.bucket->remove_bucket_instance_info(bucket, bucket_info, null_yield, dpp);
    if (r < 0) {
      return r;
    }

   /* remove bucket index objects asynchronously by best effort */
    (void) CLSRGWIssueBucketIndexClean(index_pool.ioctx(),
				       bucket_objs,
				       cct->_conf->rgw_bucket_index_max_aio)();
  }

  return 0;
}

int RGWRados::set_bucket_owner(rgw_bucket& bucket, ACLOwner& owner, const DoutPrefixProvider *dpp)
{
  RGWBucketInfo info;
  map<string, bufferlist> attrs;
  int r;
  auto obj_ctx = svc.sysobj->init_obj_ctx();

  if (bucket.bucket_id.empty()) {
    r = get_bucket_info(&svc, bucket.tenant, bucket.name, info, NULL, null_yield, dpp, &attrs);
  } else {
    r = get_bucket_instance_info(obj_ctx, bucket, info, nullptr, &attrs, null_yield, dpp);
  }
  if (r < 0) {
    ldpp_dout(dpp, 0) << "NOTICE: get_bucket_info on bucket=" << bucket.name << " returned err=" << r << dendl;
    return r;
  }

  info.owner = owner.get_id();

  r = put_bucket_instance_info(info, false, real_time(), &attrs, dpp);
  if (r < 0) {
    ldpp_dout(dpp, 0) << "NOTICE: put_bucket_info on bucket=" << bucket.name << " returned err=" << r << dendl;
    return r;
  }

  return 0;
}


int RGWRados::set_buckets_enabled(vector<rgw_bucket>& buckets, bool enabled, const DoutPrefixProvider *dpp)
{
  int ret = 0;

  vector<rgw_bucket>::iterator iter;

  for (iter = buckets.begin(); iter != buckets.end(); ++iter) {
    rgw_bucket& bucket = *iter;
    if (enabled) {
      ldpp_dout(dpp, 20) << "enabling bucket name=" << bucket.name << dendl;
    } else {
      ldpp_dout(dpp, 20) << "disabling bucket name=" << bucket.name << dendl;
    }

    RGWBucketInfo info;
    map<string, bufferlist> attrs;
    int r = get_bucket_info(&svc, bucket.tenant, bucket.name, info, NULL, null_yield, dpp, &attrs);
    if (r < 0) {
      ldpp_dout(dpp, 0) << "NOTICE: get_bucket_info on bucket=" << bucket.name << " returned err=" << r << ", skipping bucket" << dendl;
      ret = r;
      continue;
    }
    if (enabled) {
      info.flags &= ~BUCKET_SUSPENDED;
    } else {
      info.flags |= BUCKET_SUSPENDED;
    }

    r = put_bucket_instance_info(info, false, real_time(), &attrs, dpp);
    if (r < 0) {
      ldpp_dout(dpp, 0) << "NOTICE: put_bucket_info on bucket=" << bucket.name << " returned err=" << r << ", skipping bucket" << dendl;
      ret = r;
      continue;
    }
  }
  return ret;
}

int RGWRados::bucket_suspended(const DoutPrefixProvider *dpp, rgw_bucket& bucket, bool *suspended)
{
  RGWBucketInfo bucket_info;
  int ret = get_bucket_info(&svc, bucket.tenant, bucket.name, bucket_info, NULL, null_yield, dpp);
  if (ret < 0) {
    return ret;
  }

  *suspended = ((bucket_info.flags & BUCKET_SUSPENDED) != 0);
  return 0;
}

int RGWRados::Object::complete_atomic_modification(const DoutPrefixProvider *dpp)
{
  if ((!manifest)|| state->keep_tail)
    return 0;

  cls_rgw_obj_chain chain;
  store->update_gc_chain(dpp, obj->get_obj(), *manifest, &chain);

  if (chain.empty()) {
    return 0;
  }

  string tag = (state->tail_tag.length() > 0 ? state->tail_tag.to_str() : state->obj_tag.to_str());
  if (store->gc == nullptr) {
    ldpp_dout(dpp, 0) << "deleting objects inline since gc isn't initialized" << dendl;
    //Delete objects inline just in case gc hasn't been initialised, prevents crashes
    store->delete_objs_inline(dpp, chain, tag);
  } else {
    auto ret = store->gc->send_chain(chain, tag); // do it synchronously
    if (ret < 0) {
      //Delete objects inline if send chain to gc fails
      store->delete_objs_inline(dpp, chain, tag);
    }
  }
  return 0;
}

void RGWRados::update_gc_chain(const DoutPrefixProvider *dpp, rgw_obj head_obj, RGWObjManifest& manifest, cls_rgw_obj_chain *chain)
{
  RGWObjManifest::obj_iterator iter;
  rgw_raw_obj raw_head;
  obj_to_raw(manifest.get_head_placement_rule(), head_obj, &raw_head);
  for (iter = manifest.obj_begin(dpp); iter != manifest.obj_end(dpp); ++iter) {
    const rgw_raw_obj& mobj = iter.get_location().get_raw_obj(store);
    if (mobj == raw_head)
      continue;
    cls_rgw_obj_key key(mobj.oid);
    chain->push_obj(mobj.pool.to_str(), key, mobj.loc);
  }
}

int RGWRados::send_chain_to_gc(cls_rgw_obj_chain& chain, const string& tag)
{
  if (chain.empty()) {
    return 0;
  }

  return gc->send_chain(chain, tag);
}

void RGWRados::delete_objs_inline(const DoutPrefixProvider *dpp, cls_rgw_obj_chain& chain, const string& tag)
{
  string last_pool;
  std::unique_ptr<IoCtx> ctx(new IoCtx);
  int ret = 0;
  for (auto liter = chain.objs.begin(); liter != chain.objs.end(); ++liter) {
    cls_rgw_obj& obj = *liter;
    if (obj.pool != last_pool) {
      ctx.reset(new IoCtx);
      ret = rgw_init_ioctx(dpp, get_rados_handle(), obj.pool, *ctx);
      if (ret < 0) {
        last_pool = "";
        ldpp_dout(dpp, 0) << "ERROR: failed to create ioctx pool=" <<
        obj.pool << dendl;
        continue;
      }
      last_pool = obj.pool;
    }
    ctx->locator_set_key(obj.loc);
    const string& oid = obj.key.name; /* just stored raw oid there */
    ldpp_dout(dpp, 5) << "delete_objs_inline: removing " << obj.pool <<
    ":" << obj.key.name << dendl;
    ObjectWriteOperation op;
    cls_refcount_put(op, tag, true);
    ret = ctx->operate(oid, &op);
    if (ret < 0) {
      ldpp_dout(dpp, 5) << "delete_objs_inline: refcount put returned error " << ret << dendl;
    }
  }
}

static void accumulate_raw_stats(const rgw_bucket_dir_header& header,
                                 map<RGWObjCategory, RGWStorageStats>& stats)
{
  for (const auto& pair : header.stats) {
    const RGWObjCategory category = static_cast<RGWObjCategory>(pair.first);
    const rgw_bucket_category_stats& header_stats = pair.second;

    RGWStorageStats& s = stats[category];

    s.category = category;
    s.size += header_stats.total_size;
    s.size_rounded += header_stats.total_size_rounded;
    s.size_utilized += header_stats.actual_size;
    s.num_objects += header_stats.num_entries;
  }
}

int RGWRados::bucket_check_index(const DoutPrefixProvider *dpp, RGWBucketInfo& bucket_info,
				 map<RGWObjCategory, RGWStorageStats> *existing_stats,
				 map<RGWObjCategory, RGWStorageStats> *calculated_stats)
{
  RGWSI_RADOS::Pool index_pool;

  // key - bucket index object id
  // value - bucket index check OP returned result with the given bucket index object (shard)
  map<int, string> oids;

  int ret = svc.bi_rados->open_bucket_index(dpp, bucket_info, std::nullopt, bucket_info.layout.current_index, &index_pool, &oids, nullptr);
  if (ret < 0) {
    return ret;
  }

  // declare and pre-populate
  map<int, struct rgw_cls_check_index_ret> bucket_objs_ret;
  for (auto& iter : oids) {
    bucket_objs_ret.emplace(iter.first, rgw_cls_check_index_ret());
  }

  ret = CLSRGWIssueBucketCheck(index_pool.ioctx(), oids, bucket_objs_ret, cct->_conf->rgw_bucket_index_max_aio)();
  if (ret < 0) {
    return ret;
  }

  // aggregate results (from different shards if there are any)
  for (const auto& iter : bucket_objs_ret) {
    accumulate_raw_stats(iter.second.existing_header, *existing_stats);
    accumulate_raw_stats(iter.second.calculated_header, *calculated_stats);
  }

  return 0;
}

int RGWRados::bucket_rebuild_index(const DoutPrefixProvider *dpp, RGWBucketInfo& bucket_info)
{
  RGWSI_RADOS::Pool index_pool;
  map<int, string> bucket_objs;

  int r = svc.bi_rados->open_bucket_index(dpp, bucket_info, std::nullopt, bucket_info.layout.current_index, &index_pool, &bucket_objs, nullptr);
  if (r < 0) {
    return r;
  }

  return CLSRGWIssueBucketRebuild(index_pool.ioctx(), bucket_objs, cct->_conf->rgw_bucket_index_max_aio)();
}

int RGWRados::bucket_set_reshard(const DoutPrefixProvider *dpp, const RGWBucketInfo& bucket_info, const cls_rgw_bucket_instance_entry& entry)
{
  RGWSI_RADOS::Pool index_pool;
  map<int, string> bucket_objs;

  int r = svc.bi_rados->open_bucket_index(dpp, bucket_info, std::nullopt, bucket_info.layout.current_index, &index_pool, &bucket_objs, nullptr);
  if (r < 0) {
    return r;
  }

  return CLSRGWIssueSetBucketResharding(index_pool.ioctx(), bucket_objs, entry, cct->_conf->rgw_bucket_index_max_aio)();
}

int RGWRados::defer_gc(const DoutPrefixProvider *dpp, RGWObjectCtx* rctx, RGWBucketInfo& bucket_info, rgw::sal::Object* obj, optional_yield y)
{
  std::string oid, key;
  get_obj_bucket_and_oid_loc(obj->get_obj(), oid, key);
  if (!rctx)
    return 0;

  RGWObjState *state = NULL;
  RGWObjManifest *manifest = nullptr;

  int r = get_obj_state(dpp, rctx, bucket_info, obj, &state, &manifest, false, y);
  if (r < 0)
    return r;

  if (!state->is_atomic) {
    ldpp_dout(dpp, 20) << "state for obj=" << obj << " is not atomic, not deferring gc operation" << dendl;
    return -EINVAL;
  }

  string tag;

  if (state->tail_tag.length() > 0) {
    tag = state->tail_tag.c_str();
  } else if (state->obj_tag.length() > 0) {
    tag = state->obj_tag.c_str();
  } else {
    ldpp_dout(dpp, 20) << "state->obj_tag is empty, not deferring gc operation" << dendl;
    return -EINVAL;
  }

  ldpp_dout(dpp, 0) << "defer chain tag=" << tag << dendl;

  cls_rgw_obj_chain chain;
  update_gc_chain(dpp, state->obj, *manifest, &chain);
  return gc->async_defer_chain(tag, chain);
}

void RGWRados::remove_rgw_head_obj(ObjectWriteOperation& op)
{
  list<string> prefixes;
  prefixes.push_back(RGW_ATTR_OLH_PREFIX);
  cls_rgw_remove_obj(op, prefixes);
}

void RGWRados::cls_obj_check_prefix_exist(ObjectOperation& op, const string& prefix, bool fail_if_exist)
{
  cls_rgw_obj_check_attrs_prefix(op, prefix, fail_if_exist);
}

void RGWRados::cls_obj_check_mtime(ObjectOperation& op, const real_time& mtime, bool high_precision_time, RGWCheckMTimeType type)
{
  cls_rgw_obj_check_mtime(op, mtime, high_precision_time, type);
}

struct tombstone_entry {
  ceph::real_time mtime;
  uint32_t zone_short_id;
  uint64_t pg_ver;

  tombstone_entry() = default;
  explicit tombstone_entry(const RGWObjState& state)
    : mtime(state.mtime), zone_short_id(state.zone_short_id),
      pg_ver(state.pg_ver) {}
};

/**
 * Delete an object.
 * bucket: name of the bucket storing the object
 * obj: name of the object to delete
 * Returns: 0 on success, -ERR# otherwise.
 */
int RGWRados::Object::Delete::delete_obj(optional_yield y, const DoutPrefixProvider *dpp)
{
  RGWRados *store = target->get_store();
  const string& instance = target->get_instance();
  rgw_obj obj = target->get_obj();

  if (instance == "null") {
    obj.key.instance.clear();
  }

  bool explicit_marker_version = (!params.marker_version_id.empty());

  if (params.versioning_status & BUCKET_VERSIONED || explicit_marker_version) {
    if (instance.empty() || explicit_marker_version) {
      std::unique_ptr<rgw::sal::Object> marker = target->get_target()->clone();
      marker->clear_instance();

      if (!params.marker_version_id.empty()) {
        if (params.marker_version_id != "null") {
          marker->set_instance(params.marker_version_id);
        }
      } else if ((params.versioning_status & BUCKET_VERSIONS_SUSPENDED) == 0) {
	marker->gen_rand_obj_instance_name();
      }

      result.version_id = marker->get_instance();
      if (result.version_id.empty())
        result.version_id = "null";
      result.delete_marker = true;

      struct rgw_bucket_dir_entry_meta meta;

      meta.owner = params.obj_owner.get_id().to_str();
      meta.owner_display_name = params.obj_owner.get_display_name();

      if (real_clock::is_zero(params.mtime)) {
        meta.mtime = real_clock::now();
      } else {
        meta.mtime = params.mtime;
      }

      int r = store->set_olh(dpp, target->get_ctx(), target->get_bucket_info(), marker.get(), true, &meta, params.olh_epoch, params.unmod_since, params.high_precision_time, y, params.zones_trace);
      if (r < 0) {
        return r;
      }
    } else {
      rgw_bucket_dir_entry dirent;

      int r = store->bi_get_instance(dpp, target->get_bucket_info(), obj, &dirent);
      if (r < 0) {
        return r;
      }
      result.delete_marker = dirent.is_delete_marker();
      r = store->unlink_obj_instance(dpp, target->get_bucket_info(), target->get_target(), params.olh_epoch, y, params.zones_trace);
      if (r < 0) {
        return r;
      }
      result.version_id = instance;
    }

    BucketShard *bs = nullptr;
    int r = target->get_bucket_shard(&bs, dpp);
    if (r < 0) {
      ldpp_dout(dpp, 5) << "failed to get BucketShard object: r=" << r << dendl;
      return r;
    }

    add_datalog_entry(dpp, store->svc.datalog_rados,
                      target->get_bucket_info(), bs->shard_id);

    return 0;
  }

  rgw_rados_ref ref;
  int r = store->get_obj_head_ref(dpp, target->get_bucket_info(), obj, &ref);
  if (r < 0) {
    return r;
  }

  RGWObjState *state;
  RGWObjManifest *manifest = nullptr;
  r = target->get_state(dpp, &state, &manifest, false, y);
  if (r < 0)
    return r;

  ObjectWriteOperation op;

  if (!real_clock::is_zero(params.unmod_since)) {
    struct timespec ctime = ceph::real_clock::to_timespec(state->mtime);
    struct timespec unmod = ceph::real_clock::to_timespec(params.unmod_since);
    if (!params.high_precision_time) {
      ctime.tv_nsec = 0;
      unmod.tv_nsec = 0;
    }

    ldpp_dout(dpp, 10) << "If-UnModified-Since: " << params.unmod_since << " Last-Modified: " << ctime << dendl;
    if (ctime > unmod) {
      return -ERR_PRECONDITION_FAILED;
    }

    /* only delete object if mtime is less than or equal to params.unmod_since */
    store->cls_obj_check_mtime(op, params.unmod_since, params.high_precision_time, CLS_RGW_CHECK_TIME_MTIME_LE);
  }
  uint64_t obj_accounted_size = state->accounted_size;

  if(params.abortmp) {
    obj_accounted_size = params.parts_accounted_size;
  }

  if (!real_clock::is_zero(params.expiration_time)) {
    bufferlist bl;
    real_time delete_at;

    if (state->get_attr(RGW_ATTR_DELETE_AT, bl)) {
      try {
        auto iter = bl.cbegin();
        decode(delete_at, iter);
      } catch (buffer::error& err) {
        ldpp_dout(dpp, 0) << "ERROR: couldn't decode RGW_ATTR_DELETE_AT" << dendl;
	return -EIO;
      }

      if (params.expiration_time != delete_at) {
        return -ERR_PRECONDITION_FAILED;
      }
    } else {
      return -ERR_PRECONDITION_FAILED;
    }
  }

  if (!state->exists) {
    target->invalidate_state();
    return -ENOENT;
  }

  r = target->prepare_atomic_modification(dpp, op, false, NULL, NULL, NULL, true, false, y);
  if (r < 0)
    return r;

  RGWBucketInfo& bucket_info = target->get_bucket_info();

  RGWRados::Bucket bop(store, bucket_info);
  RGWRados::Bucket::UpdateIndex index_op(&bop, obj);
  
  index_op.set_zones_trace(params.zones_trace);
  index_op.set_bilog_flags(params.bilog_flags);

  r = index_op.prepare(dpp, CLS_RGW_OP_DEL, &state->write_tag, y);
  if (r < 0)
    return r;

  store->remove_rgw_head_obj(op);

  auto& ioctx = ref.pool.ioctx();
  r = rgw_rados_operate(dpp, ioctx, ref.obj.oid, &op, null_yield);

  /* raced with another operation, object state is indeterminate */
  const bool need_invalidate = (r == -ECANCELED);

  int64_t poolid = ioctx.get_id();
  if (r >= 0) {
    tombstone_cache_t *obj_tombstone_cache = store->get_tombstone_cache();
    if (obj_tombstone_cache) {
      tombstone_entry entry{*state};
      obj_tombstone_cache->add(obj, entry);
    }
    r = index_op.complete_del(dpp, poolid, ioctx.get_last_version(), state->mtime, params.remove_objs);
    
    int ret = target->complete_atomic_modification(dpp);
    if (ret < 0) {
      ldpp_dout(dpp, 0) << "ERROR: complete_atomic_modification returned ret=" << ret << dendl;
    }
    /* other than that, no need to propagate error */
  } else {
    int ret = index_op.cancel(dpp, params.remove_objs);
    if (ret < 0) {
      ldpp_dout(dpp, 0) << "ERROR: index_op.cancel() returned ret=" << ret << dendl;
    }
  }

  if (need_invalidate) {
    target->invalidate_state();
  }

  if (r < 0)
    return r;

  /* update quota cache */
  store->quota_handler->update_stats(params.bucket_owner, obj.bucket, -1, 0, obj_accounted_size);

  return 0;
}

int RGWRados::delete_obj(rgw::sal::Store* store,
			 const DoutPrefixProvider *dpp,
                         const RGWBucketInfo& bucket_info,
                         const rgw_obj& obj,
                         int versioning_status, // versioning flags defined in enum RGWBucketFlags
                         uint16_t bilog_flags,
                         const real_time& expiration_time,
                         rgw_zone_set *zones_trace)
{
  std::unique_ptr<rgw::sal::Bucket> bucket;
  store->get_bucket(nullptr, bucket_info, &bucket);
  std::unique_ptr<rgw::sal::Object> object = bucket->get_object(obj.key);

  return delete_obj(dpp, bucket_info, object.get(), versioning_status,
		    bilog_flags, expiration_time, zones_trace);
}

int RGWRados::delete_obj(const DoutPrefixProvider *dpp,
                         const RGWBucketInfo& bucket_info,
                         rgw::sal::Object* obj,
                         int versioning_status, // versioning flags defined in enum RGWBucketFlags
                         uint16_t bilog_flags,
                         const real_time& expiration_time,
                         rgw_zone_set *zones_trace)
{
  std::unique_ptr<rgw::sal::Object::DeleteOp> del_op = obj->get_delete_op();

  del_op->params.bucket_owner = bucket_info.owner;
  del_op->params.versioning_status = versioning_status;
  del_op->params.bilog_flags = bilog_flags;
  del_op->params.expiration_time = expiration_time;
  del_op->params.zones_trace = zones_trace;

  return del_op->delete_obj(dpp, null_yield);
}

int RGWRados::delete_raw_obj(const DoutPrefixProvider *dpp, const rgw_raw_obj& obj)
{
  rgw_rados_ref ref;
  int r = get_raw_obj_ref(dpp, obj, &ref);
  if (r < 0) {
    return r;
  }

  ObjectWriteOperation op;

  op.remove();
  r = rgw_rados_operate(dpp, ref.pool.ioctx(), ref.obj.oid, &op, null_yield);
  if (r < 0)
    return r;

  return 0;
}

int RGWRados::delete_obj_index(const rgw_obj& obj, ceph::real_time mtime, const DoutPrefixProvider *dpp)
{
  std::string oid, key;
  get_obj_bucket_and_oid_loc(obj, oid, key);

  auto obj_ctx = svc.sysobj->init_obj_ctx();

  RGWBucketInfo bucket_info;
  int ret = get_bucket_instance_info(obj_ctx, obj.bucket, bucket_info, NULL, NULL, null_yield, dpp);
  if (ret < 0) {
    ldpp_dout(dpp, 0) << "ERROR: " << __func__ << "() get_bucket_instance_info(bucket=" << obj.bucket << ") returned ret=" << ret << dendl;
    return ret;
  }

  RGWRados::Bucket bop(this, bucket_info);
  RGWRados::Bucket::UpdateIndex index_op(&bop, obj);

  return index_op.complete_del(dpp, -1 /* pool */, 0, mtime, NULL);
}

static void generate_fake_tag(const DoutPrefixProvider *dpp, rgw::sal::Store* store, map<string, bufferlist>& attrset, RGWObjManifest& manifest, bufferlist& manifest_bl, bufferlist& tag_bl)
{
  string tag;

  RGWObjManifest::obj_iterator mi = manifest.obj_begin(dpp);
  if (mi != manifest.obj_end(dpp)) {
    if (manifest.has_tail()) // first object usually points at the head, let's skip to a more unique part
      ++mi;
    rgw::sal::RadosStore* rstore = dynamic_cast<rgw::sal::RadosStore*>(store);
    tag = mi.get_location().get_raw_obj(rstore).oid;
    tag.append("_");
  }

  unsigned char md5[CEPH_CRYPTO_MD5_DIGESTSIZE];
  char md5_str[CEPH_CRYPTO_MD5_DIGESTSIZE * 2 + 1];
  MD5 hash;
  // Allow use of MD5 digest in FIPS mode for non-cryptographic purposes
  hash.SetFlags(EVP_MD_CTX_FLAG_NON_FIPS_ALLOW);
  hash.Update((const unsigned char *)manifest_bl.c_str(), manifest_bl.length());

  map<string, bufferlist>::iterator iter = attrset.find(RGW_ATTR_ETAG);
  if (iter != attrset.end()) {
    bufferlist& bl = iter->second;
    hash.Update((const unsigned char *)bl.c_str(), bl.length());
  }

  hash.Final(md5);
  buf_to_hex(md5, CEPH_CRYPTO_MD5_DIGESTSIZE, md5_str);
  tag.append(md5_str);

  ldpp_dout(dpp, 10) << "generate_fake_tag new tag=" << tag << dendl;

  tag_bl.append(tag.c_str(), tag.size() + 1);
}

static bool is_olh(map<string, bufferlist>& attrs)
{
  map<string, bufferlist>::iterator iter = attrs.find(RGW_ATTR_OLH_INFO);
  return (iter != attrs.end());
}

static bool has_olh_tag(map<string, bufferlist>& attrs)
{
  map<string, bufferlist>::iterator iter = attrs.find(RGW_ATTR_OLH_ID_TAG);
  return (iter != attrs.end());
}

int RGWRados::get_olh_target_state(const DoutPrefixProvider *dpp, RGWObjectCtx&
				   obj_ctx, RGWBucketInfo& bucket_info,
				   rgw::sal::Object* obj, RGWObjState *olh_state,
				   RGWObjState **target_state,
				   RGWObjManifest **target_manifest, optional_yield y)
{
  ceph_assert(olh_state->is_olh);

  rgw_obj target;
  int r = RGWRados::follow_olh(dpp, bucket_info, obj_ctx, olh_state, obj, &target); /* might return -EAGAIN */
  if (r < 0) {
    return r;
  }

  std::unique_ptr<rgw::sal::Bucket> bucket;
  store->get_bucket(nullptr, bucket_info, &bucket);
  std::unique_ptr<rgw::sal::Object> target_obj = bucket->get_object(target.key);

  r = get_obj_state(dpp, &obj_ctx, bucket_info, target_obj.get(), target_state,
		    target_manifest, false, y);
  if (r < 0) {
    return r;
  }

  return 0;
}

int RGWRados::get_obj_state_impl(const DoutPrefixProvider *dpp, RGWObjectCtx *rctx,
				 RGWBucketInfo& bucket_info, rgw::sal::Object* obj,
                                 RGWObjState **state, RGWObjManifest** manifest,
				 bool follow_olh, optional_yield y, bool assume_noent)
{
  if (obj->empty()) {
    return -EINVAL;
  }

  bool need_follow_olh = follow_olh && obj->get_obj().key.instance.empty();
  *manifest = nullptr;

  RGWObjStateManifest *sm = rctx->get_state(obj->get_obj());
  RGWObjState *s = &(sm->state);
  ldpp_dout(dpp, 20) << "get_obj_state: rctx=" << (void *)rctx << " obj=" << obj << " state=" << (void *)s << " s->prefetch_data=" << s->prefetch_data << dendl;
  *state = s;
  if (sm->manifest) {
    *manifest = &(*sm->manifest);
  }
  if (s->has_attrs) {
    if (s->is_olh && need_follow_olh) {
      return get_olh_target_state(dpp, *rctx, bucket_info, obj, s, state, manifest, y);
    }
    return 0;
  }

  s->obj = obj->get_obj();

  rgw_raw_obj raw_obj;
  obj_to_raw(bucket_info.placement_rule, obj->get_obj(), &raw_obj);

  int r = -ENOENT;

  if (!assume_noent) {
    r = RGWRados::raw_obj_stat(dpp, raw_obj, &s->size, &s->mtime, &s->epoch, &s->attrset, (s->prefetch_data ? &s->data : NULL), NULL, y);
  }

  if (r == -ENOENT) {
    s->exists = false;
    s->has_attrs = true;
    tombstone_entry entry;
    if (obj_tombstone_cache && obj_tombstone_cache->find(obj->get_obj(), entry)) {
      s->mtime = entry.mtime;
      s->zone_short_id = entry.zone_short_id;
      s->pg_ver = entry.pg_ver;
      ldpp_dout(dpp, 20) << __func__ << "(): found obj in tombstone cache: obj=" << obj
          << " mtime=" << s->mtime << " pgv=" << s->pg_ver << dendl;
    } else {
      s->mtime = real_time();
    }
    return 0;
  }
  if (r < 0)
    return r;

  s->exists = true;
  s->has_attrs = true;
  s->accounted_size = s->size;

  auto iter = s->attrset.find(RGW_ATTR_ETAG);
  if (iter != s->attrset.end()) {
    /* get rid of extra null character at the end of the etag, as we used to store it like that */
    bufferlist& bletag = iter->second;
    if (bletag.length() > 0 && bletag[bletag.length() - 1] == '\0') {
      bufferlist newbl;
      bletag.splice(0, bletag.length() - 1, &newbl);
      bletag = std::move(newbl);
    }
  }

  iter = s->attrset.find(RGW_ATTR_COMPRESSION);
  const bool compressed = (iter != s->attrset.end());
  if (compressed) {
    // use uncompressed size for accounted_size
    try {
      RGWCompressionInfo info;
      auto p = iter->second.cbegin();
      decode(info, p);
      s->accounted_size = info.orig_size; 
    } catch (buffer::error&) {
      ldpp_dout(dpp, 0) << "ERROR: could not decode compression info for object: " << obj << dendl;
      return -EIO;
    }
  }

  iter = s->attrset.find(RGW_ATTR_SHADOW_OBJ);
  if (iter != s->attrset.end()) {
    bufferlist bl = iter->second;
    bufferlist::iterator it = bl.begin();
    it.copy(bl.length(), s->shadow_obj);
    s->shadow_obj[bl.length()] = '\0';
  }
  s->obj_tag = s->attrset[RGW_ATTR_ID_TAG];
  auto ttiter = s->attrset.find(RGW_ATTR_TAIL_TAG);
  if (ttiter != s->attrset.end()) {
    s->tail_tag = s->attrset[RGW_ATTR_TAIL_TAG];
  }

  bufferlist manifest_bl = s->attrset[RGW_ATTR_MANIFEST];
  if (manifest_bl.length()) {
    auto miter = manifest_bl.cbegin();
    try {
      sm->manifest.emplace();
      decode(*sm->manifest, miter);
      sm->manifest->set_head(bucket_info.placement_rule, obj->get_obj(), s->size); /* patch manifest to reflect the head we just read, some manifests might be
                                             broken due to old bugs */
      s->size = sm->manifest->get_obj_size();
      if (!compressed)
        s->accounted_size = s->size;
    } catch (buffer::error& err) {
      ldpp_dout(dpp, 0) << "ERROR: couldn't decode manifest" << dendl;
      return -EIO;
    }
    *manifest = &(*sm->manifest);
    ldpp_dout(dpp, 10) << "manifest: total_size = " << sm->manifest->get_obj_size() << dendl;
    if (cct->_conf->subsys.should_gather<ceph_subsys_rgw, 20>() && \
	sm->manifest->has_explicit_objs()) {
      RGWObjManifest::obj_iterator mi;
      for (mi = sm->manifest->obj_begin(dpp); mi != sm->manifest->obj_end(dpp); ++mi) {
        ldpp_dout(dpp, 20) << "manifest: ofs=" << mi.get_ofs() << " loc=" << mi.get_location().get_raw_obj(store) << dendl;
      }
    }

    if (!s->obj_tag.length()) {
      /*
       * Uh oh, something's wrong, object with manifest should have tag. Let's
       * create one out of the manifest, would be unique
       */
      generate_fake_tag(dpp, store, s->attrset, *sm->manifest, manifest_bl, s->obj_tag);
      s->fake_tag = true;
    }
  }
  map<string, bufferlist>::iterator aiter = s->attrset.find(RGW_ATTR_PG_VER);
  if (aiter != s->attrset.end()) {
    bufferlist& pg_ver_bl = aiter->second;
    if (pg_ver_bl.length()) {
      auto pgbl = pg_ver_bl.cbegin();
      try {
        decode(s->pg_ver, pgbl);
      } catch (buffer::error& err) {
        ldpp_dout(dpp, 0) << "ERROR: couldn't decode pg ver attr for object " << s->obj << ", non-critical error, ignoring" << dendl;
      }
    }
  }
  aiter = s->attrset.find(RGW_ATTR_SOURCE_ZONE);
  if (aiter != s->attrset.end()) {
    bufferlist& zone_short_id_bl = aiter->second;
    if (zone_short_id_bl.length()) {
      auto zbl = zone_short_id_bl.cbegin();
      try {
        decode(s->zone_short_id, zbl);
      } catch (buffer::error& err) {
        ldpp_dout(dpp, 0) << "ERROR: couldn't decode zone short id attr for object " << s->obj << ", non-critical error, ignoring" << dendl;
      }
    }
  }
  if (s->obj_tag.length()) {
    ldpp_dout(dpp, 20) << "get_obj_state: setting s->obj_tag to " << s->obj_tag.c_str() << dendl;
  } else {
    ldpp_dout(dpp, 20) << "get_obj_state: s->obj_tag was set empty" << dendl;
  }

  /* an object might not be olh yet, but could have olh id tag, so we should set it anyway if
   * it exist, and not only if is_olh() returns true
   */
  iter = s->attrset.find(RGW_ATTR_OLH_ID_TAG);
  if (iter != s->attrset.end()) {
    s->olh_tag = iter->second;
  }

  if (is_olh(s->attrset)) {
    s->is_olh = true;

    ldpp_dout(dpp, 20) << __func__ << ": setting s->olh_tag to " << string(s->olh_tag.c_str(), s->olh_tag.length()) << dendl;

    if (need_follow_olh) {
      return get_olh_target_state(dpp, *rctx, bucket_info, obj, s, state, manifest, y);
    } else if (obj->get_obj().key.have_null_instance() && !sm->manifest) {
      // read null version, and the head object only have olh info
      s->exists = false;
      return 0;
    }
  }

  return 0;
}

int RGWRados::get_obj_state(const DoutPrefixProvider *dpp, RGWObjectCtx *rctx, RGWBucketInfo& bucket_info, rgw::sal::Object* obj, RGWObjState **state, RGWObjManifest** manifest,
                            bool follow_olh, optional_yield y, bool assume_noent)
{
  int ret;

  do {
    ret = get_obj_state_impl(dpp, rctx, bucket_info, obj, state, manifest, follow_olh, y, assume_noent);
  } while (ret == -EAGAIN);

  return ret;
}

int RGWRados::Object::get_manifest(const DoutPrefixProvider *dpp, RGWObjManifest **pmanifest, optional_yield y)
{
  RGWObjState *astate;
  int r = get_state(dpp, &astate, pmanifest, true, y);
  if (r < 0) {
    return r;
  }

  return 0;
}

int RGWRados::Object::Read::get_attr(const DoutPrefixProvider *dpp, const char *name, bufferlist& dest, optional_yield y)
{
  RGWObjState *state;
  RGWObjManifest *manifest = nullptr;
  int r = source->get_state(dpp, &state, &manifest, true, y);
  if (r < 0)
    return r;
  if (!state->exists)
    return -ENOENT;
  if (!state->get_attr(name, dest))
    return -ENODATA;

  return 0;
}

int RGWRados::Object::Stat::stat_async(const DoutPrefixProvider *dpp)
{
  rgw::sal::Object* target = source->get_target(); 
  rgw_obj obj = target->get_obj();
  RGWRados *store = source->get_store();

  result.obj = obj;
  if (target->has_attrs()) {
    state.ret = 0;
    result.size = target->get_obj_size();
    result.mtime = ceph::real_clock::to_timespec(target->get_mtime());
    result.attrs = target->get_attrs();
    //result.manifest = sm->manifest;
    return 0;
  }

  string oid;
  string loc;
  get_obj_bucket_and_oid_loc(obj, oid, loc);

  int r = store->get_obj_head_ioctx(dpp, source->get_bucket_info(), obj, &state.io_ctx);
  if (r < 0) {
    return r;
  }

  librados::ObjectReadOperation op;
  op.stat2(&result.size, &result.mtime, NULL);
  op.getxattrs(&result.attrs, NULL);
  state.completion = librados::Rados::aio_create_completion(nullptr, nullptr);
  state.io_ctx.locator_set_key(loc);
  r = state.io_ctx.aio_operate(oid, state.completion, &op, NULL);
  if (r < 0) {
    ldpp_dout(dpp, 5) << __func__
						   << ": ERROR: aio_operate() returned ret=" << r
						   << dendl;
    return r;
  }

  return 0;
}


int RGWRados::Object::Stat::wait(const DoutPrefixProvider *dpp)
{
  if (!state.completion) {
    return state.ret;
  }

  state.completion->wait_for_complete();
  state.ret = state.completion->get_return_value();
  state.completion->release();

  if (state.ret != 0) {
    return state.ret;
  }

  return finish(dpp);
}

int RGWRados::Object::Stat::finish(const DoutPrefixProvider *dpp)
{
  map<string, bufferlist>::iterator iter = result.attrs.find(RGW_ATTR_MANIFEST);
  if (iter != result.attrs.end()) {
    bufferlist& bl = iter->second;
    auto biter = bl.cbegin();
    try {
      result.manifest.emplace();
      decode(*result.manifest, biter);
    } catch (buffer::error& err) {
      ldpp_dout(dpp, 0) << "ERROR: " << __func__ << ": failed to decode manifest"  << dendl;
      return -EIO;
    }
  }

  return 0;
}

int RGWRados::append_atomic_test(const DoutPrefixProvider *dpp,
                                 RGWBucketInfo& bucket_info, rgw::sal::Object* obj,
                                 ObjectOperation& op, RGWObjState **pstate,
				 RGWObjManifest** pmanifest, optional_yield y)
{
  int r = obj->get_obj_state(dpp, pstate, y, false);
  if (r < 0)
    return r;

  return append_atomic_test(dpp, *pstate, op);
}

int RGWRados::append_atomic_test(const DoutPrefixProvider *dpp,
                                 const RGWObjState* state,
                                 librados::ObjectOperation& op)
{
  if (!state->is_atomic) {
    ldpp_dout(dpp, 20) << "state for obj=" << state->obj << " is not atomic, not appending atomic test" << dendl;
    return 0;
  }

  if (state->obj_tag.length() > 0 && !state->fake_tag) {// check for backward compatibility
    op.cmpxattr(RGW_ATTR_ID_TAG, LIBRADOS_CMPXATTR_OP_EQ, state->obj_tag);
  } else {
    ldpp_dout(dpp, 20) << "state->obj_tag is empty, not appending atomic test" << dendl;
  }
  return 0;
}

int RGWRados::Object::get_state(const DoutPrefixProvider *dpp, RGWObjState **pstate, RGWObjManifest **pmanifest, bool follow_olh, optional_yield y, bool assume_noent)
{
  int r = obj->get_obj_state(dpp, pstate, y, follow_olh);
  if (r < 0) {
    return r;
  }
  *pmanifest = static_cast<rgw::sal::RadosObject*>(obj)->get_manifest();

  return r;
}

void RGWRados::Object::invalidate_state()
{
  obj->invalidate();
}

int RGWRados::Object::prepare_atomic_modification(const DoutPrefixProvider *dpp,
                                                  ObjectWriteOperation& op, bool reset_obj, const string *ptag,
                                                  const char *if_match, const char *if_nomatch, bool removal_op,
                                                  bool modify_tail, optional_yield y)
{
  int r = get_state(dpp, &state, &manifest, false, y);
  if (r < 0)
    return r;

  bool need_guard = ((manifest) || (state->obj_tag.length() != 0) ||
                     if_match != NULL || if_nomatch != NULL) &&
                     (!state->fake_tag);

  if (!state->is_atomic) {
    ldpp_dout(dpp, 20) << "prepare_atomic_modification: state is not atomic. state=" << (void *)state << dendl;

    if (reset_obj) {
      op.create(false);
      store->remove_rgw_head_obj(op); // we're not dropping reference here, actually removing object
    }

    return 0;
  }

  if (need_guard) {
    /* first verify that the object wasn't replaced under */
    if (if_nomatch == NULL || strcmp(if_nomatch, "*") != 0) {
      op.cmpxattr(RGW_ATTR_ID_TAG, LIBRADOS_CMPXATTR_OP_EQ, state->obj_tag); 
      // FIXME: need to add FAIL_NOTEXIST_OK for racing deletion
    }

    if (if_match) {
      if (strcmp(if_match, "*") == 0) {
        // test the object is existing
        if (!state->exists) {
          return -ERR_PRECONDITION_FAILED;
        }
      } else {
        bufferlist bl;
        if (!state->get_attr(RGW_ATTR_ETAG, bl) ||
            strncmp(if_match, bl.c_str(), bl.length()) != 0) {
          return -ERR_PRECONDITION_FAILED;
        }
      }
    }

    if (if_nomatch) {
      if (strcmp(if_nomatch, "*") == 0) {
        // test the object is NOT existing
        if (state->exists) {
          return -ERR_PRECONDITION_FAILED;
        }
      } else {
        bufferlist bl;
        if (!state->get_attr(RGW_ATTR_ETAG, bl) ||
            strncmp(if_nomatch, bl.c_str(), bl.length()) == 0) {
          return -ERR_PRECONDITION_FAILED;
        }
      }
    }
  }

  if (reset_obj) {
    if (state->exists) {
      op.create(false);
      store->remove_rgw_head_obj(op);
    } else {
      op.create(true);
    }
  }

  if (removal_op) {
    /* the object is being removed, no need to update its tag */
    return 0;
  }

  if (ptag) {
    state->write_tag = *ptag;
  } else {
    append_rand_alpha(store->ctx(), state->write_tag, state->write_tag, 32);
  }
  bufferlist bl;
  bl.append(state->write_tag.c_str(), state->write_tag.size() + 1);

  ldpp_dout(dpp, 10) << "setting object write_tag=" << state->write_tag << dendl;

  op.setxattr(RGW_ATTR_ID_TAG, bl);
  if (modify_tail) {
    op.setxattr(RGW_ATTR_TAIL_TAG, bl);
  }

  return 0;
}

/**
 * Set an attr on an object.
 * bucket: name of the bucket holding the object
 * obj: name of the object to set the attr on
 * name: the attr to set
 * bl: the contents of the attr
 * Returns: 0 on success, -ERR# otherwise.
 */
int RGWRados::set_attr(const DoutPrefixProvider *dpp, RGWObjectCtx* rctx, RGWBucketInfo& bucket_info, rgw::sal::Object* obj, const char *name, bufferlist& bl)
{
  map<string, bufferlist> attrs;
  attrs[name] = bl;
  return set_attrs(dpp, rctx, bucket_info, obj, attrs, NULL, null_yield);
}

int RGWRados::set_attrs(const DoutPrefixProvider *dpp, void *ctx, RGWBucketInfo& bucket_info, rgw::sal::Object* src_obj,
                        map<string, bufferlist>& attrs,
                        map<string, bufferlist>* rmattrs,
                        optional_yield y)
{
  std::unique_ptr<rgw::sal::Object> obj = src_obj->clone();
  if (obj->get_instance() == "null") {
    obj->clear_instance();
  }

  rgw_rados_ref ref;
  int r = get_obj_head_ref(dpp, bucket_info, obj->get_obj(), &ref);
  if (r < 0) {
    return r;
  }

  ObjectWriteOperation op;
  RGWObjState *state = NULL;
  RGWObjManifest *manifest = nullptr;

  r = append_atomic_test(dpp, bucket_info, obj.get(), op, &state, &manifest, y);
  if (r < 0)
    return r;

  // ensure null version object exist
  if (src_obj->get_instance() == "null" && !manifest) {
    return -ENOENT;
  }

  map<string, bufferlist>::iterator iter;
  if (rmattrs) {
    for (iter = rmattrs->begin(); iter != rmattrs->end(); ++iter) {
      const string& name = iter->first;
      op.rmxattr(name.c_str());
    }
  }

  const rgw_bucket& bucket = obj->get_bucket()->get_key();

  for (iter = attrs.begin(); iter != attrs.end(); ++iter) {
    const string& name = iter->first;
    bufferlist& bl = iter->second;

    if (!bl.length())
      continue;

    op.setxattr(name.c_str(), bl);

    if (name.compare(RGW_ATTR_DELETE_AT) == 0) {
      real_time ts;
      try {
        decode(ts, bl);

        rgw_obj_index_key obj_key;
        obj->get_key().get_index_key(&obj_key);

        obj_expirer->hint_add(dpp, ts, bucket.tenant, bucket.name, bucket.bucket_id, obj_key);
      } catch (buffer::error& err) {
	ldpp_dout(dpp, 0) << "ERROR: failed to decode " RGW_ATTR_DELETE_AT << " attr" << dendl;
      }
    }
  }

  if (!op.size())
    return 0;

  bufferlist bl;
  RGWRados::Bucket bop(this, bucket_info);
  RGWRados::Bucket::UpdateIndex index_op(&bop, obj->get_obj());

  if (state) {
    string tag;
    append_rand_alpha(cct, tag, tag, 32);
    state->write_tag = tag;
    r = index_op.prepare(dpp, CLS_RGW_OP_ADD, &state->write_tag, y);

    if (r < 0)
      return r;

    bl.append(tag.c_str(), tag.size() + 1);
    op.setxattr(RGW_ATTR_ID_TAG,  bl);
  }


  real_time mtime = real_clock::now();
  struct timespec mtime_ts = real_clock::to_timespec(mtime);
  op.mtime2(&mtime_ts);
  auto& ioctx = ref.pool.ioctx();
  r = rgw_rados_operate(dpp, ioctx, ref.obj.oid, &op, null_yield);
  if (state) {
    if (r >= 0) {
      bufferlist acl_bl = attrs[RGW_ATTR_ACL];
      bufferlist etag_bl = attrs[RGW_ATTR_ETAG];
      bufferlist content_type_bl = attrs[RGW_ATTR_CONTENT_TYPE];
      string etag = rgw_bl_str(etag_bl);
      string content_type = rgw_bl_str(content_type_bl);
      string storage_class;
      auto iter = attrs.find(RGW_ATTR_STORAGE_CLASS);
      if (iter != attrs.end()) {
        storage_class = rgw_bl_str(iter->second);
      }
      uint64_t epoch = ioctx.get_last_version();
      int64_t poolid = ioctx.get_id();
      r = index_op.complete(dpp, poolid, epoch, state->size, state->accounted_size,
                            mtime, etag, content_type, storage_class, &acl_bl,
                            RGWObjCategory::Main, NULL);
    } else {
      int ret = index_op.cancel(dpp, nullptr);
      if (ret < 0) {
        ldpp_dout(dpp, 0) << "ERROR: complete_update_index_cancel() returned ret=" << ret << dendl;
      }
    }
  }
  if (r < 0)
    return r;

  if (state) {
    state->obj_tag.swap(bl);
    if (rmattrs) {
      for (iter = rmattrs->begin(); iter != rmattrs->end(); ++iter) {
        state->attrset.erase(iter->first);
      }
    }

    for (iter = attrs.begin(); iter != attrs.end(); ++iter) {
      state->attrset[iter->first] = iter->second;
    }

    auto iter = state->attrset.find(RGW_ATTR_ID_TAG);
    if (iter != state->attrset.end()) {
      iter->second = state->obj_tag;
    }
  }

  return 0;
}

int RGWRados::Object::Read::prepare(optional_yield y, const DoutPrefixProvider *dpp)
{
  RGWRados *store = source->get_store();
  CephContext *cct = store->ctx();

  bufferlist etag;

  map<string, bufferlist>::iterator iter;

  RGWObjState *astate;
  RGWObjManifest *manifest = nullptr;
  int r = source->get_state(dpp, &astate, &manifest, true, y);
  if (r < 0)
    return r;

  if (!astate->exists) {
    return -ENOENT;
  }

  const RGWBucketInfo& bucket_info = source->get_bucket_info();

  state.obj = astate->obj;
  store->obj_to_raw(bucket_info.placement_rule, state.obj, &state.head_obj);

  state.cur_pool = state.head_obj.pool;
  state.cur_ioctx = &state.io_ctxs[state.cur_pool];

  r = store->get_obj_head_ioctx(dpp, bucket_info, state.obj, state.cur_ioctx);
  if (r < 0) {
    return r;
  }
  if (params.target_obj) {
    *params.target_obj = state.obj;
  }
  if (params.attrs) {
    *params.attrs = astate->attrset;
    if (cct->_conf->subsys.should_gather<ceph_subsys_rgw, 20>()) {
      for (iter = params.attrs->begin(); iter != params.attrs->end(); ++iter) {
        ldpp_dout(dpp, 20) << "Read xattr rgw_rados: " << iter->first << dendl;
      }
    }
  }

  /* Convert all times go GMT to make them compatible */
  if (conds.mod_ptr || conds.unmod_ptr) {
    obj_time_weight src_weight;
    src_weight.init(astate);
    src_weight.high_precision = conds.high_precision_time;

    obj_time_weight dest_weight;
    dest_weight.high_precision = conds.high_precision_time;

    if (conds.mod_ptr && !conds.if_nomatch) {
      dest_weight.init(*conds.mod_ptr, conds.mod_zone_id, conds.mod_pg_ver);
      ldpp_dout(dpp, 10) << "If-Modified-Since: " << dest_weight << " Last-Modified: " << src_weight << dendl;
      if (!(dest_weight < src_weight)) {
        return -ERR_NOT_MODIFIED;
      }
    }

    if (conds.unmod_ptr && !conds.if_match) {
      dest_weight.init(*conds.unmod_ptr, conds.mod_zone_id, conds.mod_pg_ver);
      ldpp_dout(dpp, 10) << "If-UnModified-Since: " << dest_weight << " Last-Modified: " << src_weight << dendl;
      if (dest_weight < src_weight) {
        return -ERR_PRECONDITION_FAILED;
      }
    }
  }
  if (conds.if_match || conds.if_nomatch) {
    r = get_attr(dpp, RGW_ATTR_ETAG, etag, y);
    if (r < 0)
      return r;

    if (conds.if_match) {
      string if_match_str = rgw_string_unquote(conds.if_match);
      ldpp_dout(dpp, 10) << "ETag: " << string(etag.c_str(), etag.length()) << " " << " If-Match: " << if_match_str << dendl;
      if (if_match_str.compare(0, etag.length(), etag.c_str(), etag.length()) != 0) {
        return -ERR_PRECONDITION_FAILED;
      }
    }

    if (conds.if_nomatch) {
      string if_nomatch_str = rgw_string_unquote(conds.if_nomatch);
      ldpp_dout(dpp, 10) << "ETag: " << string(etag.c_str(), etag.length()) << " " << " If-NoMatch: " << if_nomatch_str << dendl;
      if (if_nomatch_str.compare(0, etag.length(), etag.c_str(), etag.length()) == 0) {
        return -ERR_NOT_MODIFIED;
      }
    }
  }

  if (params.obj_size)
    *params.obj_size = astate->size;
  if (params.lastmod)
    *params.lastmod = astate->mtime;

  return 0;
}

int RGWRados::Object::Read::range_to_ofs(uint64_t obj_size, int64_t &ofs, int64_t &end)
{
  if (ofs < 0) {
    ofs += obj_size;
    if (ofs < 0)
      ofs = 0;
    end = obj_size - 1;
  } else if (end < 0) {
    end = obj_size - 1;
  }

  if (obj_size > 0) {
    if (ofs >= (off_t)obj_size) {
      return -ERANGE;
    }
    if (end >= (off_t)obj_size) {
      end = obj_size - 1;
    }
  }
  return 0;
}

int RGWRados::Bucket::UpdateIndex::guard_reshard(const DoutPrefixProvider *dpp, const rgw_obj& obj_instance, BucketShard **pbs, std::function<int(BucketShard *)> call)
{
  RGWRados *store = target->get_store();
  BucketShard *bs = nullptr;
  int r;

#define NUM_RESHARD_RETRIES 10
  for (int i = 0; i < NUM_RESHARD_RETRIES; ++i) {
    int ret = get_bucket_shard(&bs, dpp);
    if (ret < 0) {
      ldpp_dout(dpp, 0) << "ERROR: failed to get BucketShard object. obj=" << 
        obj_instance.key << ". ret=" << ret << dendl;
      return ret;
    }
    r = call(bs);
    if (r != -ERR_BUSY_RESHARDING) {
      break;
    }
    ldpp_dout(dpp, 0) << "NOTICE: resharding operation on bucket index detected, blocking. obj=" << 
      obj_instance.key << dendl;
    r = store->block_while_resharding(bs, obj_instance, target->bucket_info, null_yield, dpp);
    if (r == -ERR_BUSY_RESHARDING) {
      ldpp_dout(dpp, 0) << "ERROR: block_while_resharding() still busy. obj=" <<
        obj_instance.key << dendl;
      continue;
    }
    if (r < 0) {
      ldpp_dout(dpp, 0) << "ERROR: block_while_resharding() failed. obj=" << 
        obj_instance.key << ". ret=" << r << dendl;
      return r;
    }
    ldpp_dout(dpp, 20) << "reshard completion identified. obj=" << obj_instance.key << dendl;
    i = 0; /* resharding is finished, make sure we can retry */
    invalidate_bs();
  } // for loop

  if (r < 0) {
    ldpp_dout(dpp, 0) << "ERROR: bucket shard callback failed. obj=" << 
      obj_instance.key << ". ret=" << r << dendl;
    return r;
  }

  if (pbs) {
    *pbs = bs;
  }

  return 0;
}

int RGWRados::Bucket::UpdateIndex::prepare(const DoutPrefixProvider *dpp, RGWModifyOp op, const string *write_tag, optional_yield y)
{
  if (blind) {
    return 0;
  }
  RGWRados *store = target->get_store();

  if (write_tag && write_tag->length()) {
    optag = string(write_tag->c_str(), write_tag->length());
  } else {
    if (optag.empty()) {
      append_rand_alpha(store->ctx(), optag, optag, 32);
    }
  }

  int r = guard_reshard(dpp, obj, nullptr, [&](BucketShard *bs) -> int {
				   return store->cls_obj_prepare_op(dpp, *bs, op, optag, obj, bilog_flags, y, zones_trace);
				 });

  if (r < 0) {
    return r;
  }
  prepared = true;

  return 0;
}

int RGWRados::Bucket::UpdateIndex::complete(const DoutPrefixProvider *dpp, int64_t poolid, uint64_t epoch,
                                            uint64_t size, uint64_t accounted_size,
                                            ceph::real_time& ut, const string& etag,
                                            const string& content_type, const string& storage_class,
                                            bufferlist *acl_bl,
                                            RGWObjCategory category,
                                            list<rgw_obj_index_key> *remove_objs, const string *user_data,
                                            bool appendable)
{
  if (blind) {
    return 0;
  }
  RGWRados *store = target->get_store();
  BucketShard *bs = nullptr;

  int ret = get_bucket_shard(&bs, dpp);
  if (ret < 0) {
    ldpp_dout(dpp, 5) << "failed to get BucketShard object: ret=" << ret << dendl;
    return ret;
  }

  rgw_bucket_dir_entry ent;
  obj.key.get_index_key(&ent.key);
  ent.meta.size = size;
  ent.meta.accounted_size = accounted_size;
  ent.meta.mtime = ut;
  ent.meta.etag = etag;
  ent.meta.storage_class = storage_class;
  if (user_data)
    ent.meta.user_data = *user_data;

  ACLOwner owner;
  if (acl_bl && acl_bl->length()) {
    int ret = store->decode_policy(dpp, *acl_bl, &owner);
    if (ret < 0) {
      ldpp_dout(dpp, 0) << "WARNING: could not decode policy ret=" << ret << dendl;
    }
  }
  ent.meta.owner = owner.get_id().to_str();
  ent.meta.owner_display_name = owner.get_display_name();
  ent.meta.content_type = content_type;
  ent.meta.appendable = appendable;

  ret = store->cls_obj_complete_add(*bs, obj, optag, poolid, epoch, ent, category, remove_objs, bilog_flags, zones_trace);

  add_datalog_entry(dpp, store->svc.datalog_rados,
                    target->bucket_info, bs->shard_id);

  return ret;
}

int RGWRados::Bucket::UpdateIndex::complete_del(const DoutPrefixProvider *dpp,
                                                int64_t poolid, uint64_t epoch,
                                                real_time& removed_mtime,
                                                list<rgw_obj_index_key> *remove_objs)
{
  if (blind) {
    return 0;
  }
  RGWRados *store = target->get_store();
  BucketShard *bs = nullptr;

  int ret = get_bucket_shard(&bs, dpp);
  if (ret < 0) {
    ldpp_dout(dpp, 5) << "failed to get BucketShard object: ret=" << ret << dendl;
    return ret;
  }

  ret = store->cls_obj_complete_del(*bs, optag, poolid, epoch, obj, removed_mtime, remove_objs, bilog_flags, zones_trace);

  add_datalog_entry(dpp, store->svc.datalog_rados,
                    target->bucket_info, bs->shard_id);

  return ret;
}


int RGWRados::Bucket::UpdateIndex::cancel(const DoutPrefixProvider *dpp,
                                          list<rgw_obj_index_key> *remove_objs)
{
  if (blind) {
    return 0;
  }
  RGWRados *store = target->get_store();
  BucketShard *bs;

  int ret = guard_reshard(dpp, obj, &bs, [&](BucketShard *bs) -> int {
				 return store->cls_obj_complete_cancel(*bs, optag, obj, remove_objs, bilog_flags, zones_trace);
			       });

  /*
   * need to update data log anyhow, so that whoever follows needs to update its internal markers
   * for following the specific bucket shard log. Otherwise they end up staying behind, and users
   * have no way to tell that they're all caught up
   */
  add_datalog_entry(dpp, store->svc.datalog_rados,
                    target->bucket_info, bs->shard_id);

  return ret;
}

int RGWRados::Object::Read::read(int64_t ofs, int64_t end, bufferlist& bl, optional_yield y, const DoutPrefixProvider *dpp)
{
  RGWRados *store = source->get_store();

  rgw_raw_obj read_obj;
  uint64_t read_ofs = ofs;
  uint64_t len, read_len;
  bool reading_from_head = true;
  ObjectReadOperation op;

  bool merge_bl = false;
  bufferlist *pbl = &bl;
  bufferlist read_bl;
  uint64_t max_chunk_size;

  RGWObjState *astate;
  RGWObjManifest *manifest = nullptr;
  int r = source->get_state(dpp, &astate, &manifest, true, y);
  if (r < 0)
    return r;

  if (astate->size == 0) {
    end = 0;
  } else if (end >= (int64_t)astate->size) {
    end = astate->size - 1;
  }

  if (end < 0)
    len = 0;
  else
    len = end - ofs + 1;

  if (manifest && manifest->has_tail()) {
    /* now get the relevant object part */
    RGWObjManifest::obj_iterator iter = manifest->obj_find(dpp, ofs);

    uint64_t stripe_ofs = iter.get_stripe_ofs();
    read_obj = iter.get_location().get_raw_obj(store->store);
    len = std::min(len, iter.get_stripe_size() - (ofs - stripe_ofs));
    read_ofs = iter.location_ofs() + (ofs - stripe_ofs);
    reading_from_head = (read_obj == state.head_obj);
  } else {
    read_obj = state.head_obj;
  }

  r = store->get_max_chunk_size(read_obj.pool, &max_chunk_size, dpp);
  if (r < 0) {
    ldpp_dout(dpp, 0) << "ERROR: failed to get max_chunk_size() for pool " << read_obj.pool << dendl;
    return r;
  }

  if (len > max_chunk_size)
    len = max_chunk_size;


  read_len = len;

  if (reading_from_head) {
    /* only when reading from the head object do we need to do the atomic test */
    std::unique_ptr<rgw::sal::Object> obj = source->bucket->get_object(state.obj.key);
    r = store->append_atomic_test(dpp, source->get_bucket_info(), obj.get(), op, &astate, &manifest, y);
    if (r < 0)
      return r;

    if (astate && astate->prefetch_data) {
      if (!ofs && astate->data.length() >= len) {
        bl = astate->data;
        return bl.length();
      }

      if (ofs < astate->data.length()) {
        unsigned copy_len = std::min((uint64_t)astate->data.length() - ofs, len);
        astate->data.begin(ofs).copy(copy_len, bl);
        read_len -= copy_len;
        read_ofs += copy_len;
        if (!read_len)
	  return bl.length();

        merge_bl = true;
        pbl = &read_bl;
      }
    }
  }

  ldpp_dout(dpp, 20) << "rados->read obj-ofs=" << ofs << " read_ofs=" << read_ofs << " read_len=" << read_len << dendl;
  op.read(read_ofs, read_len, pbl, NULL);

  if (state.cur_pool != read_obj.pool) {
    auto iter = state.io_ctxs.find(read_obj.pool);
    if (iter == state.io_ctxs.end()) {
      state.cur_ioctx = &state.io_ctxs[read_obj.pool];
      r = store->open_pool_ctx(dpp, read_obj.pool, *state.cur_ioctx, false);
      if (r < 0) {
        ldpp_dout(dpp, 20) << "ERROR: failed to open pool context for pool=" << read_obj.pool << " r=" << r << dendl;
        return r;
      }
    } else {
      state.cur_ioctx = &iter->second;
    }
    state.cur_pool = read_obj.pool;
  }

  state.cur_ioctx->locator_set_key(read_obj.loc);

  r = state.cur_ioctx->operate(read_obj.oid, &op, NULL);
  ldpp_dout(dpp, 20) << "rados->read r=" << r << " bl.length=" << bl.length() << dendl;

  if (r < 0) {
    return r;
  }

  if (merge_bl) {
    bl.append(read_bl);
  }

  return bl.length();
}

int get_obj_data::flush(rgw::AioResultList&& results) {
  int r = rgw::check_for_errors(results);
  if (r < 0) {
    return r;
  }
  std::list<bufferlist> bl_list;

  auto cmp = [](const auto& lhs, const auto& rhs) { return lhs.id < rhs.id; };
  results.sort(cmp); // merge() requires results to be sorted first
  completed.merge(results, cmp); // merge results in sorted order

  while (!completed.empty() && completed.front().id == offset) {
    auto bl = std::move(completed.front().data);

    bl_list.push_back(bl);
    offset += bl.length();
    int r = client_cb->handle_data(bl, 0, bl.length());
    if (r < 0) {
      return r;
    }

    if (rgwrados->get_use_datacache()) {
      const std::lock_guard l(d3n_get_data.d3n_lock);
      auto oid = completed.front().obj.get_ref().obj.oid;
      if (bl.length() <= g_conf()->rgw_get_obj_max_req_size && !d3n_bypass_cache_write) {
        lsubdout(g_ceph_context, rgw_datacache, 10) << "D3nDataCache: " << __func__ << "(): bl.length <= rgw_get_obj_max_req_size (default 4MB) - write to datacache, bl.length=" << bl.length() << dendl;
        rgwrados->d3n_data_cache->put(bl, bl.length(), oid);
      } else {
        lsubdout(g_ceph_context, rgw_datacache, 10) << "D3nDataCache: " << __func__ << "(): not writing to datacache - bl.length > rgw_get_obj_max_req_size (default 4MB), bl.length=" << bl.length() << " or d3n_bypass_cache_write=" << d3n_bypass_cache_write << dendl;
      }
    }
    completed.pop_front_and_dispose(std::default_delete<rgw::AioResultEntry>{});
  }
  return 0;
}

static int _get_obj_iterate_cb(const DoutPrefixProvider *dpp,
                               const rgw_raw_obj& read_obj, off_t obj_ofs,
                               off_t read_ofs, off_t len, bool is_head_obj,
                               RGWObjState *astate, void *arg)
{
  struct get_obj_data* d = static_cast<struct get_obj_data*>(arg);
  return d->rgwrados->get_obj_iterate_cb(dpp, read_obj, obj_ofs, read_ofs, len,
                                      is_head_obj, astate, arg);
}

int RGWRados::get_obj_iterate_cb(const DoutPrefixProvider *dpp,
                                 const rgw_raw_obj& read_obj, off_t obj_ofs,
                                 off_t read_ofs, off_t len, bool is_head_obj,
                                 RGWObjState *astate, void *arg)
{
  ObjectReadOperation op;
  struct get_obj_data* d = static_cast<struct get_obj_data*>(arg);
  string oid, key;

  if (is_head_obj) {
    /* only when reading from the head object do we need to do the atomic test */
    int r = append_atomic_test(dpp, astate, op);
    if (r < 0)
      return r;

    if (astate &&
        obj_ofs < astate->data.length()) {
      unsigned chunk_len = std::min((uint64_t)astate->data.length() - obj_ofs, (uint64_t)len);

      r = d->client_cb->handle_data(astate->data, obj_ofs, chunk_len);
      if (r < 0)
        return r;

      len -= chunk_len;
      d->offset += chunk_len;
      read_ofs += chunk_len;
      obj_ofs += chunk_len;
      if (!len)
	  return 0;
    }
  }

  auto obj = d->rgwrados->svc.rados->obj(read_obj);
  int r = obj.open(dpp);
  if (r < 0) {
    ldpp_dout(dpp, 4) << "failed to open rados context for " << read_obj << dendl;
    return r;
  }

  ldpp_dout(dpp, 20) << "rados->get_obj_iterate_cb oid=" << read_obj.oid << " obj-ofs=" << obj_ofs << " read_ofs=" << read_ofs << " len=" << len << dendl;
  op.read(read_ofs, len, nullptr, nullptr);

  const uint64_t cost = len;
  const uint64_t id = obj_ofs; // use logical object offset for sorting replies

  auto completed = d->aio->get(obj, rgw::Aio::librados_op(std::move(op), d->yield), cost, id);

  return d->flush(std::move(completed));
}

int RGWRados::Object::Read::iterate(const DoutPrefixProvider *dpp, int64_t ofs, int64_t end, RGWGetDataCB *cb,
                                    optional_yield y)
{
  RGWRados *store = source->get_store();
  CephContext *cct = store->ctx();
  const uint64_t chunk_size = cct->_conf->rgw_get_obj_max_req_size;
  const uint64_t window_size = cct->_conf->rgw_get_obj_window_size;

  auto aio = rgw::make_throttle(window_size, y);
  get_obj_data data(store, cb, &*aio, ofs, y);

  int r = store->iterate_obj(dpp, source->get_ctx(), source->get_bucket_info(),
			     source->get_target(),
                             ofs, end, chunk_size, _get_obj_iterate_cb, &data, y);
  if (r < 0) {
    ldpp_dout(dpp, 0) << "iterate_obj() failed with " << r << dendl;
    data.cancel(); // drain completions without writing back to client
    return r;
  }

  return data.drain();
}

int RGWRados::iterate_obj(const DoutPrefixProvider *dpp, RGWObjectCtx& obj_ctx,
                          RGWBucketInfo& bucket_info, rgw::sal::Object* obj,
                          off_t ofs, off_t end, uint64_t max_chunk_size,
                          iterate_obj_cb cb, void *arg, optional_yield y)
{
  rgw_raw_obj head_obj;
  rgw_raw_obj read_obj;
  uint64_t read_ofs = ofs;
  uint64_t len;
  bool reading_from_head = true;
  RGWObjState *astate = NULL;
  RGWObjManifest *manifest = nullptr;

  obj_to_raw(bucket_info.placement_rule, obj->get_obj(), &head_obj);

  int r = get_obj_state(dpp, &obj_ctx, bucket_info, obj, &astate, &manifest, false, y);
  if (r < 0) {
    return r;
  }

  if (end < 0)
    len = 0;
  else
    len = end - ofs + 1;

  if (manifest) {
    /* now get the relevant object stripe */
    RGWObjManifest::obj_iterator iter = manifest->obj_find(dpp, ofs);

    RGWObjManifest::obj_iterator obj_end = manifest->obj_end(dpp);

    for (; iter != obj_end && ofs <= end; ++iter) {
      off_t stripe_ofs = iter.get_stripe_ofs();
      off_t next_stripe_ofs = stripe_ofs + iter.get_stripe_size();

      while (ofs < next_stripe_ofs && ofs <= end) {
        read_obj = iter.get_location().get_raw_obj(store);
        uint64_t read_len = std::min(len, iter.get_stripe_size() - (ofs - stripe_ofs));
        read_ofs = iter.location_ofs() + (ofs - stripe_ofs);

        if (read_len > max_chunk_size) {
          read_len = max_chunk_size;
        }

        reading_from_head = (read_obj == head_obj);
        r = cb(dpp, read_obj, ofs, read_ofs, read_len, reading_from_head, astate, arg);
	if (r < 0) {
	  return r;
        }

	len -= read_len;
        ofs += read_len;
      }
    }
  } else {
    while (ofs <= end) {
      read_obj = head_obj;
      uint64_t read_len = std::min(len, max_chunk_size);

      r = cb(dpp, read_obj, ofs, ofs, read_len, reading_from_head, astate, arg);
      if (r < 0) {
	return r;
      }

      len -= read_len;
      ofs += read_len;
    }
  }

  return 0;
}

int RGWRados::obj_operate(const DoutPrefixProvider *dpp, const RGWBucketInfo& bucket_info, const rgw_obj& obj, ObjectWriteOperation *op)
{
  rgw_rados_ref ref;
  int r = get_obj_head_ref(dpp, bucket_info, obj, &ref);
  if (r < 0) {
    return r;
  }

  return rgw_rados_operate(dpp, ref.pool.ioctx(), ref.obj.oid, op, null_yield);
}

int RGWRados::obj_operate(const DoutPrefixProvider *dpp, const RGWBucketInfo& bucket_info, const rgw_obj& obj, ObjectReadOperation *op)
{
  rgw_rados_ref ref;
  int r = get_obj_head_ref(dpp, bucket_info, obj, &ref);
  if (r < 0) {
    return r;
  }

  bufferlist outbl;

  return rgw_rados_operate(dpp, ref.pool.ioctx(), ref.obj.oid, op, &outbl, null_yield);
}

int RGWRados::olh_init_modification_impl(const DoutPrefixProvider *dpp, const RGWBucketInfo& bucket_info, RGWObjState& state, const rgw_obj& olh_obj, string *op_tag)
{
  ObjectWriteOperation op;

  ceph_assert(olh_obj.key.instance.empty());

  bool has_tag = (state.exists && has_olh_tag(state.attrset));

  if (!state.exists) {
    op.create(true);
  } else {
    op.assert_exists();
    struct timespec mtime_ts = real_clock::to_timespec(state.mtime);
    op.mtime2(&mtime_ts);
  }

  /*
   * 3 possible cases: olh object doesn't exist, it exists as an olh, it exists as a regular object.
   * If it exists as a regular object we'll need to transform it into an olh. We'll do it in two
   * steps, first change its tag and set the olh pending attrs. Once write is done we'll need to
   * truncate it, remove extra attrs, and send it to the garbage collection. The bucket index olh
   * log will reflect that.
   *
   * Need to generate separate olh and obj tags, as olh can be colocated with object data. obj_tag
   * is used for object data instance, olh_tag for olh instance.
   */
  if (has_tag) {
    /* guard against racing writes */
    bucket_index_guard_olh_op(dpp, state, op);
  }

  if (!has_tag) {
    /* obj tag */
    string obj_tag = gen_rand_alphanumeric_lower(cct, 32);

    bufferlist bl;
    bl.append(obj_tag.c_str(), obj_tag.size());
    op.setxattr(RGW_ATTR_ID_TAG, bl);

    state.attrset[RGW_ATTR_ID_TAG] = bl;
    state.obj_tag = bl;

    /* olh tag */
    string olh_tag = gen_rand_alphanumeric_lower(cct, 32);

    bufferlist olh_bl;
    olh_bl.append(olh_tag.c_str(), olh_tag.size());
    op.setxattr(RGW_ATTR_OLH_ID_TAG, olh_bl);

    state.attrset[RGW_ATTR_OLH_ID_TAG] = olh_bl;
    state.olh_tag = olh_bl;
    state.is_olh = true;

    bufferlist verbl;
    op.setxattr(RGW_ATTR_OLH_VER, verbl);
  }

  bufferlist bl;
  RGWOLHPendingInfo pending_info;
  pending_info.time = real_clock::now();
  encode(pending_info, bl);

#define OLH_PENDING_TAG_LEN 32
  /* tag will start with current time epoch, this so that entries are sorted by time */
  char buf[32];
  utime_t ut(pending_info.time);
  snprintf(buf, sizeof(buf), "%016llx", (unsigned long long)ut.sec());
  *op_tag = buf;

  string s = gen_rand_alphanumeric_lower(cct, OLH_PENDING_TAG_LEN - op_tag->size());

  op_tag->append(s);

  string attr_name = RGW_ATTR_OLH_PENDING_PREFIX;
  attr_name.append(*op_tag);

  op.setxattr(attr_name.c_str(), bl);

  int ret = obj_operate(dpp, bucket_info, olh_obj, &op);
  if (ret < 0) {
    return ret;
  }

  state.exists = true;
  state.attrset[attr_name] = bl;

  return 0;
}

int RGWRados::olh_init_modification(const DoutPrefixProvider *dpp, const RGWBucketInfo& bucket_info, RGWObjState& state, const rgw_obj& obj, string *op_tag)
{
  int ret;

  ret = olh_init_modification_impl(dpp, bucket_info, state, obj, op_tag);
  if (ret == -EEXIST) {
    ret = -ECANCELED;
  }

  return ret;
}

int RGWRados::guard_reshard(const DoutPrefixProvider *dpp,
                            BucketShard *bs,
			    const rgw_obj& obj_instance,
			    RGWBucketInfo& bucket_info,
			    std::function<int(BucketShard *)> call)
{
  rgw_obj obj;
  const rgw_obj *pobj = &obj_instance;
  int r;

  for (int i = 0; i < NUM_RESHARD_RETRIES; ++i) {
    r = bs->init(pobj->bucket, *pobj, nullptr /* no RGWBucketInfo */, dpp);
    if (r < 0) {
      ldpp_dout(dpp, 5) << "bs.init() returned ret=" << r << dendl;
      return r;
    }
    r = call(bs);
    if (r != -ERR_BUSY_RESHARDING) {
      break;
    }
    ldpp_dout(dpp, 0) << "NOTICE: resharding operation on bucket index detected, blocking" << dendl;
    r = block_while_resharding(bs, obj_instance, bucket_info, null_yield, dpp);
    if (r == -ERR_BUSY_RESHARDING) {
      continue;
    }
    if (r < 0) {
      return r;
    }
    ldpp_dout(dpp, 20) << "reshard completion identified" << dendl;
    i = 0; /* resharding is finished, make sure we can retry */
  } // for loop

  if (r < 0) {
    return r;
  }

  return 0;
}

int RGWRados::block_while_resharding(RGWRados::BucketShard *bs,
                                     const rgw_obj& obj_instance,
                                     RGWBucketInfo& bucket_info,
                                     optional_yield y,
                                     const DoutPrefixProvider *dpp)
{
  int ret = 0;
  cls_rgw_bucket_instance_entry entry;

  // gets loaded by fetch_new_bucket_info; can be used by
  // clear_resharding
  std::map<std::string, bufferlist> bucket_attrs;

  // since we want to run this recovery code from two distinct places,
  // let's just put it in a lambda so we can easily re-use; if the
  // lambda successfully fetches a new bucket id, it sets
  // new_bucket_id and returns 0, otherwise it returns a negative
  // error code
  auto fetch_new_bucket_info =
    [this, bs, &obj_instance, &bucket_info, &bucket_attrs, &y, dpp](const std::string& log_tag) -> int {
      int ret = get_bucket_info(&svc, bs->bucket.tenant, bs->bucket.name,
           bucket_info, nullptr, y, dpp, &bucket_attrs);
      if (ret < 0) {
	ldpp_dout(dpp, 0) << __func__ <<
	  " ERROR: failed to refresh bucket info after reshard at " <<
	  log_tag << ": " << cpp_strerror(-ret) << dendl;
	return ret;
      }
      ret = bs->init(dpp, bucket_info, obj_instance);
      if (ret < 0) {
	ldpp_dout(dpp, 0) << __func__ <<
	  " ERROR: failed to refresh bucket shard generation after reshard at " <<
	  log_tag << ": " << cpp_strerror(-ret) << dendl;
	return ret;
      }
      const auto gen = bucket_info.layout.logs.empty() ? -1 : bucket_info.layout.logs.back().gen;
      ldpp_dout(dpp, 20) << __func__ << 
        " INFO: refreshed bucket info after reshard at " <<
	log_tag << ". new shard_id=" << bs->shard_id << ". gen=" << gen << dendl;
      return 0;
    };

  constexpr int num_retries = 10;
  for (int i = 1; i <= num_retries; i++) { // nb: 1-based for loop
    auto& ref = bs->bucket_obj.get_ref();
    ret = cls_rgw_get_bucket_resharding(ref.pool.ioctx(), ref.obj.oid, &entry);
    if (ret == -ENOENT) {
      return fetch_new_bucket_info("get_bucket_resharding_failed");
    } else if (ret < 0) {
      ldpp_dout(dpp, 0) << __func__ <<
	" ERROR: failed to get bucket resharding : " << cpp_strerror(-ret) <<
	dendl;
      return ret;
    }

    if (!entry.resharding_in_progress()) {
      return fetch_new_bucket_info("get_bucket_resharding_succeeded");
    }

    ldpp_dout(dpp, 20) << __func__ << " NOTICE: reshard still in progress; " <<
      (i < num_retries ? "retrying" : "too many retries") << dendl;

    if (i == num_retries) {
      break;
    }

    // If bucket is erroneously marked as resharding (e.g., crash or
    // other error) then fix it. If we can take the bucket reshard
    // lock then it means no other resharding should be taking place,
    // and we're free to clear the flags.
    {
      // since we expect to do this rarely, we'll do our work in a
      // block and erase our work after each try

      RGWObjectCtx obj_ctx(this->store);
      const rgw_bucket& b = bs->bucket;
      std::string bucket_id = b.get_key();
      RGWBucketReshardLock reshard_lock(this->store, bucket_info, true);
      ret = reshard_lock.lock(dpp);
      if (ret < 0) {
	ldpp_dout(dpp, 20) << __func__ <<
	  " ERROR: failed to take reshard lock for bucket " <<
	  bucket_id << "; expected if resharding underway" << dendl;
      } else {
	ldpp_dout(dpp, 10) << __func__ <<
	  " INFO: was able to take reshard lock for bucket " <<
	  bucket_id << dendl;
        // the reshard may have finished, so call clear_resharding()
        // with its current bucket info; ALSO this will load
        // bucket_attrs for call to clear_resharding below
        ret = fetch_new_bucket_info("trying_to_clear_resharding");
        if (ret < 0) {
	  reshard_lock.unlock();
	  ldpp_dout(dpp, 0) << __func__ <<
	    " ERROR: failed to update bucket info before clear resharding for bucket " <<
	    bucket_id << dendl;
          continue; // try again
        }
	ret = RGWBucketReshard::clear_resharding(this->store, bucket_info, bucket_attrs, dpp);
	if (ret < 0) {
	  reshard_lock.unlock();
	  ldpp_dout(dpp, 0) << __func__ <<
	    " ERROR: failed to clear resharding flags for bucket " <<
	    bucket_id << dendl;
	} else {
	  reshard_lock.unlock();
	  ldpp_dout(dpp, 5) << __func__ <<
	    " INFO: apparently successfully cleared resharding flags for "
	    "bucket " << bucket_id << dendl;
	  continue; // if we apparently succeed immediately test again
	} // if clear resharding succeeded
      } // if taking of lock succeeded
    } // block to encapsulate recovery from incomplete reshard

    ret = reshard_wait->wait(y);
    if (ret < 0) {
      ldpp_dout(dpp, 0) << __func__ <<
	" ERROR: bucket is still resharding, please retry" << dendl;
      return ret;
    }
  } // for loop

  ldpp_dout(dpp, 0) << __func__ <<
    " ERROR: bucket is still resharding, please retry" << dendl;
  return -ERR_BUSY_RESHARDING;
}

int RGWRados::bucket_index_link_olh(const DoutPrefixProvider *dpp, RGWBucketInfo& bucket_info,
                                    RGWObjState& olh_state, const rgw_obj& obj_instance,
                                    bool delete_marker, const string& op_tag,
                                    struct rgw_bucket_dir_entry_meta *meta,
                                    uint64_t olh_epoch,
                                    real_time unmod_since, bool high_precision_time,
                                    rgw_zone_set *_zones_trace, bool log_data_change)
{
  rgw_rados_ref ref;
  int r = get_obj_head_ref(dpp, bucket_info, obj_instance, &ref);
  if (r < 0) {
    return r;
  }

  rgw_zone_set zones_trace;
  if (_zones_trace) {
    zones_trace = *_zones_trace;
  }
  zones_trace.insert(svc.zone->get_zone().id, bucket_info.bucket.get_key());

  BucketShard bs(this);

  r = guard_reshard(dpp, &bs, obj_instance, bucket_info,
		    [&](BucketShard *bs) -> int {
		      cls_rgw_obj_key key(obj_instance.key.get_index_key_name(), obj_instance.key.instance);
		      auto& ref = bs->bucket_obj.get_ref();
		      librados::ObjectWriteOperation op;
		      cls_rgw_guard_bucket_resharding(op, -ERR_BUSY_RESHARDING);
		      cls_rgw_bucket_link_olh(op, key, olh_state.olh_tag,
                                              delete_marker, op_tag, meta, olh_epoch,
					      unmod_since, high_precision_time,
					      svc.zone->get_zone().log_data, zones_trace);
                      return rgw_rados_operate(dpp, ref.pool.ioctx(), ref.obj.oid, &op, null_yield);
                    });
  if (r < 0) {
    ldpp_dout(dpp, 20) << "rgw_rados_operate() after cls_rgw_bucket_link_olh() returned r=" << r << dendl;
    return r;
  }

  add_datalog_entry(dpp, svc.datalog_rados, bucket_info, bs.shard_id);

  return 0;
}

void RGWRados::bucket_index_guard_olh_op(const DoutPrefixProvider *dpp, RGWObjState& olh_state, ObjectOperation& op)
{
  ldpp_dout(dpp, 20) << __func__ << "(): olh_state.olh_tag=" << string(olh_state.olh_tag.c_str(), olh_state.olh_tag.length()) << dendl;
  op.cmpxattr(RGW_ATTR_OLH_ID_TAG, CEPH_OSD_CMPXATTR_OP_EQ, olh_state.olh_tag);
}

int RGWRados::bucket_index_unlink_instance(const DoutPrefixProvider *dpp,
                                           RGWBucketInfo& bucket_info,
                                           const rgw_obj& obj_instance,
                                           const string& op_tag, const string& olh_tag,
                                           uint64_t olh_epoch, rgw_zone_set *_zones_trace)
{
  rgw_rados_ref ref;
  int r = get_obj_head_ref(dpp, bucket_info, obj_instance, &ref);
  if (r < 0) {
    return r;
  }

  rgw_zone_set zones_trace;
  if (_zones_trace) {
    zones_trace = *_zones_trace;
  }
  zones_trace.insert(svc.zone->get_zone().id, bucket_info.bucket.get_key());

  BucketShard bs(this);

  cls_rgw_obj_key key(obj_instance.key.get_index_key_name(), obj_instance.key.instance);
  r = guard_reshard(dpp, &bs, obj_instance, bucket_info,
		    [&](BucketShard *bs) -> int {
		      auto& ref = bs->bucket_obj.get_ref();
		      librados::ObjectWriteOperation op;
		      cls_rgw_guard_bucket_resharding(op, -ERR_BUSY_RESHARDING);
		      cls_rgw_bucket_unlink_instance(op, key, op_tag,
						     olh_tag, olh_epoch, svc.zone->get_zone().log_data, zones_trace);
                      return rgw_rados_operate(dpp, ref.pool.ioctx(), ref.obj.oid, &op, null_yield);
                    });
  if (r < 0) {
    ldpp_dout(dpp, 20) << "rgw_rados_operate() after cls_rgw_bucket_link_instance() returned r=" << r << dendl;
    return r;
  }

  return 0;
}

int RGWRados::bucket_index_read_olh_log(const DoutPrefixProvider *dpp,
                                        RGWBucketInfo& bucket_info, RGWObjState& state,
                                        const rgw_obj& obj_instance, uint64_t ver_marker,
                                        std::map<uint64_t, std::vector<rgw_bucket_olh_log_entry> > *log,
                                        bool *is_truncated)
{
  rgw_rados_ref ref;
  int r = get_obj_head_ref(dpp, bucket_info, obj_instance, &ref);
  if (r < 0) {
    return r;
  }

  BucketShard bs(this);
  int ret =
    bs.init(obj_instance.bucket, obj_instance, nullptr /* no RGWBucketInfo */, dpp);
  if (ret < 0) {
    ldpp_dout(dpp, 5) << "bs.init() returned ret=" << ret << dendl;
    return ret;
  }

  string olh_tag(state.olh_tag.c_str(), state.olh_tag.length());

  cls_rgw_obj_key key(obj_instance.key.get_index_key_name(), string());

  ret = guard_reshard(dpp, &bs, obj_instance, bucket_info,
		      [&](BucketShard *bs) -> int {
	                auto& ref = bs->bucket_obj.get_ref();
			ObjectReadOperation op;
			cls_rgw_guard_bucket_resharding(op, -ERR_BUSY_RESHARDING);

                        rgw_cls_read_olh_log_ret log_ret;
                        int op_ret = 0;
			cls_rgw_get_olh_log(op, key, ver_marker, olh_tag, log_ret, op_ret); 
                        bufferlist outbl;
                        int r =  rgw_rados_operate(dpp, ref.pool.ioctx(), ref.obj.oid, &op, &outbl, null_yield);
                        if (r < 0) {
                          return r;
                        }
                        if (op_ret < 0) {
                          return op_ret;
                        }

                        *log = std::move(log_ret.log);
                        *is_truncated = log_ret.is_truncated;
                        return r;
		      });
  if (ret < 0) {
    ldpp_dout(dpp, 20) << "cls_rgw_get_olh_log() returned r=" << r << dendl;
    return ret;
  }

  return 0;
}

// a multisite sync bug resulted in the OLH head attributes being overwritten by
// the attributes from another zone, causing link_olh() to fail endlessly due to
// olh_tag mismatch. this attempts to detect this case and reconstruct the OLH
// attributes from the bucket index. see http://tracker.ceph.com/issues/37792
int RGWRados::repair_olh(const DoutPrefixProvider *dpp, RGWObjState* state, const RGWBucketInfo& bucket_info,
                         const rgw_obj& obj)
{
  // fetch the current olh entry from the bucket index
  rgw_bucket_olh_entry olh;
  int r = bi_get_olh(dpp, bucket_info, obj, &olh);
  if (r < 0) {
    ldpp_dout(dpp, 0) << "repair_olh failed to read olh entry for " << obj << dendl;
    return r;
  }
  if (olh.tag == rgw_bl_str(state->olh_tag)) { // mismatch already resolved?
    return 0;
  }

  ldpp_dout(dpp, 4) << "repair_olh setting olh_tag=" << olh.tag
      << " key=" << olh.key << " delete_marker=" << olh.delete_marker << dendl;

  // rewrite OLH_ID_TAG and OLH_INFO from current olh
  ObjectWriteOperation op;
  // assert this is the same olh tag we think we're fixing
  bucket_index_guard_olh_op(dpp, *state, op);
  // preserve existing mtime
  struct timespec mtime_ts = ceph::real_clock::to_timespec(state->mtime);
  op.mtime2(&mtime_ts);
  {
    bufferlist bl;
    bl.append(olh.tag.c_str(), olh.tag.size());
    op.setxattr(RGW_ATTR_OLH_ID_TAG, bl);
  }
  {
    RGWOLHInfo info;
    info.target = rgw_obj(bucket_info.bucket, olh.key);
    info.removed = olh.delete_marker;
    bufferlist bl;
    encode(info, bl);
    op.setxattr(RGW_ATTR_OLH_INFO, bl);
  }
  rgw_rados_ref ref;
  r = get_obj_head_ref(dpp, bucket_info, obj, &ref);
  if (r < 0) {
    return r;
  }
  r = rgw_rados_operate(dpp, ref.pool.ioctx(), ref.obj.oid, &op, null_yield);
  if (r < 0) {
    ldpp_dout(dpp, 0) << "repair_olh failed to write olh attributes with "
        << cpp_strerror(r) << dendl;
    return r;
  }
  return 0;
}

int RGWRados::bucket_index_trim_olh_log(const DoutPrefixProvider *dpp,
                                        RGWBucketInfo& bucket_info,
                                        RGWObjState& state,
                                        const rgw_obj& obj_instance, uint64_t ver)
{
  rgw_rados_ref ref;
  int r = get_obj_head_ref(dpp, bucket_info, obj_instance, &ref);
  if (r < 0) {
    return r;
  }

  BucketShard bs(this);
  int ret =
    bs.init(obj_instance.bucket, obj_instance, nullptr /* no RGWBucketInfo */, dpp);
  if (ret < 0) {
    ldpp_dout(dpp, 5) << "bs.init() returned ret=" << ret << dendl;
    return ret;
  }

  string olh_tag(state.olh_tag.c_str(), state.olh_tag.length());

  cls_rgw_obj_key key(obj_instance.key.get_index_key_name(), string());

  ret = guard_reshard(dpp, &bs, obj_instance, bucket_info,
		      [&](BucketShard *pbs) -> int {
			ObjectWriteOperation op;
			cls_rgw_guard_bucket_resharding(op, -ERR_BUSY_RESHARDING);
			cls_rgw_trim_olh_log(op, key, ver, olh_tag);
                        return pbs->bucket_obj.operate(dpp, &op, null_yield);
                      });
  if (ret < 0) {
    ldpp_dout(dpp, 20) << "cls_rgw_trim_olh_log() returned r=" << ret << dendl;
    return ret;
  }

  return 0;
}

int RGWRados::bucket_index_clear_olh(const DoutPrefixProvider *dpp,
                                     RGWBucketInfo& bucket_info,
                                     RGWObjState& state,
                                     const rgw_obj& obj_instance)
{
  rgw_rados_ref ref;
  int r = get_obj_head_ref(dpp, bucket_info, obj_instance, &ref);
  if (r < 0) {
    return r;
  }

  BucketShard bs(this);

  string olh_tag(state.olh_tag.c_str(), state.olh_tag.length());

  cls_rgw_obj_key key(obj_instance.key.get_index_key_name(), string());

  int ret = guard_reshard(dpp, &bs, obj_instance, bucket_info,
			  [&](BucketShard *pbs) -> int {
			    ObjectWriteOperation op;
			    auto& ref = pbs->bucket_obj.get_ref();
			    cls_rgw_guard_bucket_resharding(op, -ERR_BUSY_RESHARDING);
			    cls_rgw_clear_olh(op, key, olh_tag);
                            return rgw_rados_operate(dpp, ref.pool.ioctx(), ref.obj.oid, &op, null_yield);
                          });
  if (ret < 0) {
    ldpp_dout(dpp, 5) << "rgw_rados_operate() after cls_rgw_clear_olh() returned ret=" << ret << dendl;
    return ret;
  }

  return 0;
}

static int decode_olh_info(const DoutPrefixProvider *dpp, CephContext* cct, const bufferlist& bl, RGWOLHInfo *olh)
{
  try {
    auto biter = bl.cbegin();
    decode(*olh, biter);
    return 0;
  } catch (buffer::error& err) {
    ldpp_dout(dpp, 0) << "ERROR: failed to decode olh info" << dendl;
    return -EIO;
  }
}

int RGWRados::apply_olh_log(const DoutPrefixProvider *dpp,
			    RGWObjState& state,
			    RGWBucketInfo& bucket_info,
			    const rgw::sal::Object* obj,
			    bufferlist& olh_tag,
			    std::map<uint64_t, std::vector<rgw_bucket_olh_log_entry> >& log,
			    uint64_t *plast_ver,
			    rgw_zone_set* zones_trace)
{
  if (log.empty()) {
    return 0;
  }

  librados::ObjectWriteOperation op;

  uint64_t last_ver = log.rbegin()->first;
  *plast_ver = last_ver;

  map<uint64_t, vector<rgw_bucket_olh_log_entry> >::iterator iter = log.begin();

  op.cmpxattr(RGW_ATTR_OLH_ID_TAG, CEPH_OSD_CMPXATTR_OP_EQ, olh_tag);
  op.cmpxattr(RGW_ATTR_OLH_VER, CEPH_OSD_CMPXATTR_OP_GTE, last_ver);

  bufferlist ver_bl;
  string last_ver_s = to_string(last_ver);
  ver_bl.append(last_ver_s.c_str(), last_ver_s.size());
  op.setxattr(RGW_ATTR_OLH_VER, ver_bl);

  struct timespec mtime_ts = real_clock::to_timespec(state.mtime);
  op.mtime2(&mtime_ts);

  bool need_to_link = false;
  uint64_t link_epoch = 0;
  cls_rgw_obj_key key;
  bool delete_marker = false;
  list<cls_rgw_obj_key> remove_instances;
  bool need_to_remove = false;

  // decode current epoch and instance
  auto olh_ver = state.attrset.find(RGW_ATTR_OLH_VER);
  if (olh_ver != state.attrset.end()) {
    std::string str = olh_ver->second.to_str();
    std::string err;
    link_epoch = strict_strtoll(str.c_str(), 10, &err);
  }
  auto olh_info = state.attrset.find(RGW_ATTR_OLH_INFO);
  if (olh_info != state.attrset.end()) {
    RGWOLHInfo info;
    int r = decode_olh_info(dpp, cct, olh_info->second, &info);
    if (r < 0) {
      return r;
    }
    info.target.key.get_index_key(&key);
    delete_marker = info.removed;
  }

  for (iter = log.begin(); iter != log.end(); ++iter) {
    vector<rgw_bucket_olh_log_entry>::iterator viter = iter->second.begin();
    for (; viter != iter->second.end(); ++viter) {
      rgw_bucket_olh_log_entry& entry = *viter;

      ldpp_dout(dpp, 20) << "olh_log_entry: epoch=" << iter->first << " op=" << (int)entry.op
                     << " key=" << entry.key.name << "[" << entry.key.instance << "] "
                     << (entry.delete_marker ? "(delete)" : "") << dendl;
      switch (entry.op) {
      case CLS_RGW_OLH_OP_REMOVE_INSTANCE:
        remove_instances.push_back(entry.key);
        break;
      case CLS_RGW_OLH_OP_LINK_OLH:
        // only overwrite a link of the same epoch if its key sorts before
        if (link_epoch < iter->first || key.instance.empty() ||
            key.instance > entry.key.instance) {
          ldpp_dout(dpp, 20) << "apply_olh_log applying key=" << entry.key << " epoch=" << iter->first << " delete_marker=" << entry.delete_marker
              << " over current=" << key << " epoch=" << link_epoch << " delete_marker=" << delete_marker << dendl;
          need_to_link = true;
          need_to_remove = false;
          key = entry.key;
          delete_marker = entry.delete_marker;
        } else {
          ldpp_dout(dpp, 20) << "apply_olh skipping key=" << entry.key<< " epoch=" << iter->first << " delete_marker=" << entry.delete_marker
              << " before current=" << key << " epoch=" << link_epoch << " delete_marker=" << delete_marker << dendl;
        }
        break;
      case CLS_RGW_OLH_OP_UNLINK_OLH:
        need_to_remove = true;
        need_to_link = false;
        break;
      default:
        ldpp_dout(dpp, 0) << "ERROR: apply_olh_log: invalid op: " << (int)entry.op << dendl;
        return -EIO;
      }
      string attr_name = RGW_ATTR_OLH_PENDING_PREFIX;
      attr_name.append(entry.op_tag);
      op.rmxattr(attr_name.c_str());
    }
  }

  rgw_rados_ref ref;
  int r = get_obj_head_ref(dpp, bucket_info, obj->get_obj(), &ref);
  if (r < 0) {
    return r;
  }

  rgw::sal::Bucket* bucket = obj->get_bucket();

  if (need_to_link) {
    rgw_obj target(bucket->get_key(), key);
    RGWOLHInfo info;
    info.target = target;
    info.removed = delete_marker;
    bufferlist bl;
    encode(info, bl);
    op.setxattr(RGW_ATTR_OLH_INFO, bl);
  }

  /* first remove object instances */
  for (list<cls_rgw_obj_key>::iterator liter = remove_instances.begin();
       liter != remove_instances.end(); ++liter) {
    cls_rgw_obj_key& key = *liter;
    std::unique_ptr<rgw::sal::Object> obj_instance = bucket->get_object(key);
    int ret = delete_obj(dpp, bucket_info, obj_instance.get(), 0, RGW_BILOG_FLAG_VERSIONED_OP, ceph::real_time(), zones_trace);
    if (ret < 0 && ret != -ENOENT) {
      ldpp_dout(dpp, 0) << "ERROR: delete_obj() returned " << ret << " obj_instance=" << obj_instance << dendl;
      return ret;
    }
  }

  /* update olh object */
  r = rgw_rados_operate(dpp, ref.pool.ioctx(), ref.obj.oid, &op, null_yield);
  if (r == -ECANCELED) {
    r = 0;
  }
  if (r < 0) {
    ldpp_dout(dpp, 0) << "ERROR: could not apply olh update, r=" << r << dendl;
    return r;
  }

  r = bucket_index_trim_olh_log(dpp, bucket_info, state, obj->get_obj(), last_ver);
  if (r < 0) {
    ldpp_dout(dpp, 0) << "ERROR: could not trim olh log, r=" << r << dendl;
    return r;
  }

  if (need_to_remove) {
    ObjectWriteOperation rm_op;

    rm_op.cmpxattr(RGW_ATTR_OLH_ID_TAG, CEPH_OSD_CMPXATTR_OP_EQ, olh_tag);
    rm_op.cmpxattr(RGW_ATTR_OLH_VER, CEPH_OSD_CMPXATTR_OP_EQ, last_ver);
    cls_obj_check_prefix_exist(rm_op, RGW_ATTR_OLH_PENDING_PREFIX, true); /* fail if found one of these, pending modification */
    rm_op.remove();

    r = rgw_rados_operate(dpp, ref.pool.ioctx(), ref.obj.oid, &rm_op, null_yield);
    if (r == -ECANCELED) {
      return 0; /* someone else won this race */
    } else {
      /* 
       * only clear if was successful, otherwise we might clobber pending operations on this object
       */
      r = bucket_index_clear_olh(dpp, bucket_info, state, obj->get_obj());
      if (r < 0) {
        ldpp_dout(dpp, 0) << "ERROR: could not clear bucket index olh entries r=" << r << dendl;
        return r;
      }
    }
  }

  return 0;
}

/*
 * read olh log and apply it
 */
int RGWRados::update_olh(const DoutPrefixProvider *dpp, RGWObjState *state, RGWBucketInfo& bucket_info, const rgw::sal::Object* obj, rgw_zone_set *zones_trace)
{
  map<uint64_t, vector<rgw_bucket_olh_log_entry> > log;
  bool is_truncated;
  uint64_t ver_marker = 0;

  do {
    int ret = bucket_index_read_olh_log(dpp, bucket_info, *state, obj->get_obj(), ver_marker, &log, &is_truncated);
    if (ret < 0) {
      return ret;
    }
    ret = apply_olh_log(dpp, *state, bucket_info, obj, state->olh_tag, log, &ver_marker, zones_trace);
    if (ret < 0) {
      return ret;
    }
  } while (is_truncated);

  return 0;
}

int RGWRados::set_olh(const DoutPrefixProvider *dpp, RGWObjectCtx& obj_ctx,
		      RGWBucketInfo& bucket_info,
		      rgw::sal::Object* target_obj, bool delete_marker,
		      rgw_bucket_dir_entry_meta *meta,
                      uint64_t olh_epoch, real_time unmod_since, bool high_precision_time,
                      optional_yield y, rgw_zone_set *zones_trace, bool log_data_change)
{
  string op_tag;

  std::unique_ptr<rgw::sal::Object> olh_obj = target_obj->clone();
  olh_obj->clear_instance();

  RGWObjState *state = NULL;
  RGWObjManifest *manifest = nullptr;

  int ret = 0;
  int i;

#define MAX_ECANCELED_RETRY 100
  for (i = 0; i < MAX_ECANCELED_RETRY; i++) {
    if (ret == -ECANCELED) {
      olh_obj->invalidate();
    }

    ret = get_obj_state(dpp, &obj_ctx, bucket_info, olh_obj.get(), &state, &manifest, false, y); /* don't follow olh */
    if (ret < 0) {
      return ret;
    }

    ret = olh_init_modification(dpp, bucket_info, *state, olh_obj->get_obj(), &op_tag);
    if (ret < 0) {
      ldpp_dout(dpp, 20) << "olh_init_modification() target_obj=" << target_obj << " delete_marker=" << (int)delete_marker << " returned " << ret << dendl;
      if (ret == -ECANCELED) {
        continue;
      }
      return ret;
    }
    ret = bucket_index_link_olh(dpp, bucket_info, *state, target_obj->get_obj(),
				delete_marker, op_tag, meta, olh_epoch, unmod_since,
				high_precision_time, zones_trace, log_data_change);
    if (ret < 0) {
      ldpp_dout(dpp, 20) << "bucket_index_link_olh() target_obj=" << target_obj << " delete_marker=" << (int)delete_marker << " returned " << ret << dendl;
      if (ret == -ECANCELED) {
        // the bucket index rejected the link_olh() due to olh tag mismatch;
        // attempt to reconstruct olh head attributes based on the bucket index
        int r2 = repair_olh(dpp, state, bucket_info, olh_obj->get_obj());
        if (r2 < 0 && r2 != -ECANCELED) {
          return r2;
        }
        continue;
      }
      return ret;
    }
    break;
  }

  if (i == MAX_ECANCELED_RETRY) {
    ldpp_dout(dpp, 0) << "ERROR: exceeded max ECANCELED retries, aborting (EIO)" << dendl;
    return -EIO;
  }

<<<<<<< HEAD
  ret = update_olh(dpp, obj_ctx, state, bucket_info, olh_obj, zones_trace);
=======
  ret = update_olh(dpp, state, bucket_info, olh_obj.get());
>>>>>>> 123b8a3d
  if (ret == -ECANCELED) { /* already did what we needed, no need to retry, raced with another user */
    ret = 0;
  }
  if (ret < 0) {
    ldpp_dout(dpp, 20) << "update_olh() target_obj=" << target_obj << " returned " << ret << dendl;
    return ret;
  }

  return 0;
}

int RGWRados::unlink_obj_instance(const DoutPrefixProvider *dpp, RGWBucketInfo& bucket_info, rgw::sal::Object* target_obj,
                                  uint64_t olh_epoch, optional_yield y, rgw_zone_set *zones_trace)
{
  string op_tag;

  std::unique_ptr<rgw::sal::Object> olh_obj = target_obj->clone();
  olh_obj->clear_instance();

  RGWObjState *state = NULL;

  int ret = 0;
  int i;

  for (i = 0; i < MAX_ECANCELED_RETRY; i++) {
    if (ret == -ECANCELED) {
      olh_obj->invalidate();
    }

    ret = olh_obj->get_obj_state(dpp, &state, y, false); /* don't follow olh */
    if (ret < 0)
      return ret;

    ret = olh_init_modification(dpp, bucket_info, *state, olh_obj->get_obj(), &op_tag);
    if (ret < 0) {
      ldpp_dout(dpp, 20) << "olh_init_modification() target_obj=" << target_obj << " returned " << ret << dendl;
      if (ret == -ECANCELED) {
        continue;
      }
      return ret;
    }

    string olh_tag(state->olh_tag.c_str(), state->olh_tag.length());

    ret = bucket_index_unlink_instance(dpp, bucket_info, target_obj->get_obj(), op_tag, olh_tag, olh_epoch, zones_trace);
    if (ret < 0) {
      ldpp_dout(dpp, 20) << "bucket_index_unlink_instance() target_obj=" << target_obj << " returned " << ret << dendl;
      if (ret == -ECANCELED) {
        continue;
      }
      return ret;
    }
    break;
  }

  if (i == MAX_ECANCELED_RETRY) {
    ldpp_dout(dpp, 0) << "ERROR: exceeded max ECANCELED retries, aborting (EIO)" << dendl;
    return -EIO;
  }

  ret = update_olh(dpp, state, bucket_info, olh_obj.get(), zones_trace);
  if (ret == -ECANCELED) { /* already did what we needed, no need to retry, raced with another user */
    return 0;
  }
  if (ret < 0) {
    ldpp_dout(dpp, 20) << "update_olh() target_obj=" << target_obj << " returned " << ret << dendl;
    return ret;
  }

  return 0;
}

void RGWRados::gen_rand_obj_instance_name(rgw_obj_key *target_key)
{
#define OBJ_INSTANCE_LEN 32
  char buf[OBJ_INSTANCE_LEN + 1];

  gen_rand_alphanumeric_no_underscore(cct, buf, OBJ_INSTANCE_LEN); /* don't want it to get url escaped,
                                                                      no underscore for instance name due to the way we encode the raw keys */

  target_key->set_instance(buf);
}

void RGWRados::gen_rand_obj_instance_name(rgw_obj *target_obj)
{
  gen_rand_obj_instance_name(&target_obj->key);
}

int RGWRados::get_olh(const DoutPrefixProvider *dpp, RGWBucketInfo& bucket_info, const rgw_obj& obj, RGWOLHInfo *olh)
{
  map<string, bufferlist> attrset;

  ObjectReadOperation op;
  op.getxattrs(&attrset, NULL);

  int r = obj_operate(dpp, bucket_info, obj, &op);
  if (r < 0) {
    return r;
  }

  auto iter = attrset.find(RGW_ATTR_OLH_INFO);
  if (iter == attrset.end()) { /* not an olh */
    return -EINVAL;
  }

  return decode_olh_info(dpp, cct, iter->second, olh);
}

void RGWRados::check_pending_olh_entries(const DoutPrefixProvider *dpp,
					 map<string, bufferlist>& pending_entries,
                                         map<string, bufferlist> *rm_pending_entries)
{
  map<string, bufferlist>::iterator iter = pending_entries.begin();

  real_time now = real_clock::now();

  while (iter != pending_entries.end()) {
    auto biter = iter->second.cbegin();
    RGWOLHPendingInfo pending_info;
    try {
      decode(pending_info, biter);
    } catch (buffer::error& err) {
      /* skipping bad entry, we could remove it but it might hide a bug */
      ldpp_dout(dpp, 0) << "ERROR: failed to decode pending entry " << iter->first << dendl;
      ++iter;
      continue;
    }

    map<string, bufferlist>::iterator cur_iter = iter;
    ++iter;
    if (now - pending_info.time >= make_timespan(cct->_conf->rgw_olh_pending_timeout_sec)) {
      (*rm_pending_entries)[cur_iter->first] = cur_iter->second;
      pending_entries.erase(cur_iter);
    } else {
      /* entries names are sorted by time (rounded to a second) */
      break;
    }
  }
}

int RGWRados::remove_olh_pending_entries(const DoutPrefixProvider *dpp, RGWBucketInfo& bucket_info, RGWObjState& state, const rgw_obj& olh_obj, map<string, bufferlist>& pending_attrs)
{
  rgw_rados_ref ref;
  int r = get_obj_head_ref(dpp, bucket_info, olh_obj, &ref);
  if (r < 0) {
    return r;
  }

  // trim no more than 1000 entries per osd op
  constexpr int max_entries = 1000;

  auto i = pending_attrs.begin();
  while (i != pending_attrs.end()) {
    ObjectWriteOperation op;
    bucket_index_guard_olh_op(dpp, state, op);

    for (int n = 0; n < max_entries && i != pending_attrs.end(); ++n, ++i) {
      op.rmxattr(i->first.c_str());
    }

    r = rgw_rados_operate(dpp, ref.pool.ioctx(), ref.obj.oid, &op, null_yield);
    if (r == -ENOENT || r == -ECANCELED) {
      /* raced with some other change, shouldn't sweat about it */
      return 0;
    }
    if (r < 0) {
      ldpp_dout(dpp, 0) << "ERROR: could not apply olh update, r=" << r << dendl;
      return r;
    }
  }
  return 0;
}

int RGWRados::follow_olh(const DoutPrefixProvider *dpp, RGWBucketInfo& bucket_info, RGWObjectCtx& obj_ctx, RGWObjState *state, rgw::sal::Object* olh_obj, rgw_obj *target)
{
  map<string, bufferlist> pending_entries;
  rgw_filter_attrset(state->attrset, RGW_ATTR_OLH_PENDING_PREFIX, &pending_entries);

  map<string, bufferlist> rm_pending_entries;
  check_pending_olh_entries(dpp, pending_entries, &rm_pending_entries);

  if (!rm_pending_entries.empty()) {
    int ret = remove_olh_pending_entries(dpp, bucket_info, *state, olh_obj->get_obj(), rm_pending_entries);
    if (ret < 0) {
      ldpp_dout(dpp, 20) << "ERROR: rm_pending_entries returned ret=" << ret << dendl;
      return ret;
    }
  }
  if (!pending_entries.empty()) {
    ldpp_dout(dpp, 20) << __func__ << "(): found pending entries, need to update_olh() on bucket=" << olh_obj->get_bucket() << dendl;

    int ret = update_olh(dpp, state, bucket_info, olh_obj);
    if (ret < 0) {
      return ret;
    }
  }

  auto iter = state->attrset.find(RGW_ATTR_OLH_INFO);
  if (iter == state->attrset.end()) {
    return -EINVAL;
  }

  RGWOLHInfo olh;
  int ret = decode_olh_info(dpp, cct, iter->second, &olh);
  if (ret < 0) {
    return ret;
  }

  if (olh.removed) {
    return -ENOENT;
  }

  *target = olh.target;

  return 0;
}

int RGWRados::raw_obj_stat(const DoutPrefixProvider *dpp,
                           rgw_raw_obj& obj, uint64_t *psize, real_time *pmtime, uint64_t *epoch,
                           map<string, bufferlist> *attrs, bufferlist *first_chunk,
                           RGWObjVersionTracker *objv_tracker, optional_yield y)
{
  rgw_rados_ref ref;
  int r = get_raw_obj_ref(dpp, obj, &ref);
  if (r < 0) {
    return r;
  }

  map<string, bufferlist> unfiltered_attrset;
  uint64_t size = 0;
  struct timespec mtime_ts;

  ObjectReadOperation op;
  if (objv_tracker) {
    objv_tracker->prepare_op_for_read(&op);
  }
  if (attrs) {
    op.getxattrs(&unfiltered_attrset, NULL);
  }
  if (psize || pmtime) {
    op.stat2(&size, &mtime_ts, NULL);
  }
  if (first_chunk) {
    op.read(0, cct->_conf->rgw_max_chunk_size, first_chunk, NULL);
  }
  bufferlist outbl;
  r = rgw_rados_operate(dpp, ref.pool.ioctx(), ref.obj.oid, &op, &outbl, null_yield);

  if (epoch) {
    *epoch = ref.pool.ioctx().get_last_version();
  }

  if (r < 0)
    return r;

  if (psize)
    *psize = size;
  if (pmtime)
    *pmtime = ceph::real_clock::from_timespec(mtime_ts);
  if (attrs) {
    rgw_filter_attrset(unfiltered_attrset, RGW_ATTR_PREFIX, attrs);
  }

  return 0;
}

int RGWRados::get_bucket_stats(const DoutPrefixProvider *dpp,
			       RGWBucketInfo& bucket_info,
			       const rgw::bucket_index_layout_generation& idx_layout,
			       int shard_id, string *bucket_ver, string *master_ver,
			       map<RGWObjCategory, RGWStorageStats>& stats,
			       string *max_marker, bool *syncstopped)
{
  vector<rgw_bucket_dir_header> headers;
  map<int, string> bucket_instance_ids;
  int r = cls_bucket_head(dpp, bucket_info, idx_layout, shard_id, headers, &bucket_instance_ids);
  if (r < 0) {
    return r;
  }

  ceph_assert(headers.size() == bucket_instance_ids.size());

  auto iter = headers.begin();
  map<int, string>::iterator viter = bucket_instance_ids.begin();
  BucketIndexShardsManager ver_mgr;
  BucketIndexShardsManager master_ver_mgr;
  BucketIndexShardsManager marker_mgr;
  char buf[64];
  for(; iter != headers.end(); ++iter, ++viter) {
    accumulate_raw_stats(*iter, stats);
    snprintf(buf, sizeof(buf), "%lu", (unsigned long)iter->ver);
    ver_mgr.add(viter->first, string(buf));
    snprintf(buf, sizeof(buf), "%lu", (unsigned long)iter->master_ver);
    master_ver_mgr.add(viter->first, string(buf));
    if (shard_id >= 0) {
      *max_marker = iter->max_marker;
    } else {
      marker_mgr.add(viter->first, iter->max_marker);
    }
    if (syncstopped != NULL)
      *syncstopped = iter->syncstopped;
  }
  ver_mgr.to_string(bucket_ver);
  master_ver_mgr.to_string(master_ver);
  if (shard_id < 0) {
    marker_mgr.to_string(max_marker);
  }
  return 0;
}

class RGWGetBucketStatsContext : public RGWGetDirHeader_CB {
  RGWGetBucketStats_CB *cb;
  uint32_t pendings;
  map<RGWObjCategory, RGWStorageStats> stats;
  int ret_code;
  bool should_cb;
  ceph::mutex lock = ceph::make_mutex("RGWGetBucketStatsContext");

public:
  RGWGetBucketStatsContext(RGWGetBucketStats_CB *_cb, uint32_t _pendings)
    : cb(_cb), pendings(_pendings), stats(), ret_code(0), should_cb(true)
  {}

  void handle_response(int r, rgw_bucket_dir_header& header) override {
    std::lock_guard l{lock};
    if (should_cb) {
      if ( r >= 0) {
        accumulate_raw_stats(header, stats);
      } else {
        ret_code = r;
      }

      // Are we all done?
      if (--pendings == 0) {
        if (!ret_code) {
          cb->set_response(&stats);
        }
        cb->handle_response(ret_code);
        cb->put();
      }
    }
  }

  void unset_cb() {
    std::lock_guard l{lock};
    should_cb = false;
  }
};

int RGWRados::get_bucket_stats_async(const DoutPrefixProvider *dpp, RGWBucketInfo& bucket_info, const rgw::bucket_index_layout_generation& idx_layout, int shard_id, RGWGetBucketStats_CB *ctx)
{
  int num_aio = 0;
  RGWGetBucketStatsContext *get_ctx = new RGWGetBucketStatsContext(ctx, bucket_info.layout.current_index.layout.normal.num_shards ? : 1);
  ceph_assert(get_ctx);
  int r = cls_bucket_head_async(dpp, bucket_info, idx_layout, shard_id, get_ctx, &num_aio);
  if (r < 0) {
    ctx->put();
    if (num_aio) {
      get_ctx->unset_cb();
    }
  }
  get_ctx->put();
  return r;
}

int RGWRados::get_bucket_instance_info(RGWSysObjectCtx& obj_ctx,
				       const string& meta_key,
				       RGWBucketInfo& info,
                                       real_time *pmtime,
				       map<string, bufferlist> *pattrs,
				       optional_yield y,
                                       const DoutPrefixProvider *dpp)
{
  rgw_bucket bucket;
  rgw_bucket_parse_bucket_key(cct, meta_key, &bucket, nullptr);

  return get_bucket_instance_info(obj_ctx, bucket, info, pmtime, pattrs, y, dpp);
}

int RGWRados::get_bucket_instance_info(RGWSysObjectCtx& obj_ctx, const rgw_bucket& bucket, RGWBucketInfo& info,
                                       real_time *pmtime, map<string, bufferlist> *pattrs, optional_yield y,
                                       const DoutPrefixProvider *dpp)
{
  RGWSI_MetaBackend_CtxParams bectx_params = RGWSI_MetaBackend_CtxParams_SObj(&obj_ctx);
  return ctl.bucket->read_bucket_instance_info(bucket, &info,
					       y,
                                               dpp,
					       RGWBucketCtl::BucketInstance::GetParams()
					       .set_mtime(pmtime)
					       .set_attrs(pattrs)
                                               .set_bectx_params(bectx_params));
}

int RGWRados::get_bucket_info(RGWServices *svc,
                              const string& tenant, const string& bucket_name,
                              RGWBucketInfo& info,
                              real_time *pmtime,
                              optional_yield y,
                              const DoutPrefixProvider *dpp, map<string, bufferlist> *pattrs)
{
  auto obj_ctx = svc->sysobj->init_obj_ctx();
  RGWSI_MetaBackend_CtxParams bectx_params = RGWSI_MetaBackend_CtxParams_SObj(&obj_ctx);
  rgw_bucket bucket;
  bucket.tenant = tenant;
  bucket.name = bucket_name;
  return ctl.bucket->read_bucket_info(bucket, &info, y, dpp,
				      RGWBucketCtl::BucketInstance::GetParams()
				      .set_mtime(pmtime)
				      .set_attrs(pattrs)
                                      .set_bectx_params(bectx_params));
}

int RGWRados::try_refresh_bucket_info(RGWBucketInfo& info,
                                      ceph::real_time *pmtime,
                                      const DoutPrefixProvider *dpp,
                                      map<string, bufferlist> *pattrs)
{
  rgw_bucket bucket = info.bucket;
  bucket.bucket_id.clear();

  auto rv = info.objv_tracker.read_version;

  return ctl.bucket->read_bucket_info(bucket, &info, null_yield, dpp,
				      RGWBucketCtl::BucketInstance::GetParams()
				      .set_mtime(pmtime)
				      .set_attrs(pattrs)
				      .set_refresh_version(rv));
}

int RGWRados::put_bucket_instance_info(RGWBucketInfo& info, bool exclusive,
                              real_time mtime, map<string, bufferlist> *pattrs,
                              const DoutPrefixProvider *dpp)
{
  return ctl.bucket->store_bucket_instance_info(info.bucket, info, null_yield, dpp,
						RGWBucketCtl::BucketInstance::PutParams()
						.set_exclusive(exclusive)
						.set_mtime(mtime)
						.set_attrs(pattrs));
}

int RGWRados::put_linked_bucket_info(RGWBucketInfo& info, bool exclusive, real_time mtime, obj_version *pep_objv,
                                     map<string, bufferlist> *pattrs, bool create_entry_point,
                                     const DoutPrefixProvider *dpp)
{
  bool create_head = !info.has_instance_obj || create_entry_point;

  int ret = put_bucket_instance_info(info, exclusive, mtime, pattrs, dpp);
  if (ret < 0) {
    return ret;
  }

  if (!create_head)
    return 0; /* done! */

  RGWBucketEntryPoint entry_point;
  entry_point.bucket = info.bucket;
  entry_point.owner = info.owner;
  entry_point.creation_time = info.creation_time;
  entry_point.linked = true;
  RGWObjVersionTracker ot;
  if (pep_objv && !pep_objv->tag.empty()) {
    ot.write_version = *pep_objv;
  } else {
    ot.generate_new_write_ver(cct);
    if (pep_objv) {
      *pep_objv = ot.write_version;
    }
  }
  ret = ctl.bucket->store_bucket_entrypoint_info(info.bucket, entry_point, null_yield, dpp, RGWBucketCtl::Bucket::PutParams()
						                          .set_exclusive(exclusive)
									  .set_objv_tracker(&ot)
									  .set_mtime(mtime));
  if (ret < 0)
    return ret;

  return 0;
}

int RGWRados::update_containers_stats(map<string, RGWBucketEnt>& m, const DoutPrefixProvider *dpp)
{
  auto obj_ctx = svc.sysobj->init_obj_ctx();

  map<string, RGWBucketEnt>::iterator iter;
  for (iter = m.begin(); iter != m.end(); ++iter) {
    RGWBucketEnt& ent = iter->second;
    rgw_bucket& bucket = ent.bucket;
    ent.count = 0;
    ent.size = 0;
    ent.size_rounded = 0;

    vector<rgw_bucket_dir_header> headers;

    RGWBucketInfo bucket_info;
    int ret = get_bucket_instance_info(obj_ctx, bucket, bucket_info, NULL, NULL, null_yield, dpp);
    if (ret < 0) {
      return ret;
    }

    int r = cls_bucket_head(dpp, bucket_info, bucket_info.layout.current_index, RGW_NO_SHARD, headers);
    if (r < 0)
      return r;

    auto hiter = headers.begin();
    for (; hiter != headers.end(); ++hiter) {
      RGWObjCategory category = main_category;
      auto iter = (hiter->stats).find(category);
      if (iter != hiter->stats.end()) {
        struct rgw_bucket_category_stats& stats = iter->second;
        ent.count += stats.num_entries;
        ent.size += stats.total_size;
        ent.size_rounded += stats.total_size_rounded;
      }
    }

    // fill in placement_rule from the bucket instance for use in swift's
    // per-storage policy statistics
    ent.placement_rule = std::move(bucket_info.placement_rule);
  }

  return m.size();
}

int RGWRados::append_async(const DoutPrefixProvider *dpp, rgw_raw_obj& obj, size_t size, bufferlist& bl)
{
  rgw_rados_ref ref;
  int r = get_raw_obj_ref(dpp, obj, &ref);
  if (r < 0) {
    return r;
  }
  librados::Rados *rad = get_rados_handle();
  librados::AioCompletion *completion = rad->aio_create_completion(nullptr, nullptr);

  r = ref.pool.ioctx().aio_append(ref.obj.oid, completion, bl, size);
  completion->release();
  return r;
}

int RGWRados::pool_iterate_begin(const DoutPrefixProvider *dpp, const rgw_pool& pool, RGWPoolIterCtx& ctx)
{
  librados::IoCtx& io_ctx = ctx.io_ctx;
  librados::NObjectIterator& iter = ctx.iter;

  int r = open_pool_ctx(dpp, pool, io_ctx, false);
  if (r < 0)
    return r;

  iter = io_ctx.nobjects_begin();

  return 0;
}

int RGWRados::pool_iterate_begin(const DoutPrefixProvider *dpp, const rgw_pool& pool, const string& cursor, RGWPoolIterCtx& ctx)
{
  librados::IoCtx& io_ctx = ctx.io_ctx;
  librados::NObjectIterator& iter = ctx.iter;

  int r = open_pool_ctx(dpp, pool, io_ctx, false);
  if (r < 0)
    return r;

  librados::ObjectCursor oc;
  if (!oc.from_str(cursor)) {
    ldpp_dout(dpp, 10) << "failed to parse cursor: " << cursor << dendl;
    return -EINVAL;
  }

  try {
    iter = io_ctx.nobjects_begin(oc);
    return 0;
  } catch (const std::system_error& e) {
    r = -e.code().value();
    ldpp_dout(dpp, 10) << "nobjects_begin threw " << e.what()
       << ", returning " << r << dendl;
    return r;
  } catch (const std::exception& e) {
    ldpp_dout(dpp, 10) << "nobjects_begin threw " << e.what()
       << ", returning -5" << dendl;
    return -EIO;
  }
}

string RGWRados::pool_iterate_get_cursor(RGWPoolIterCtx& ctx)
{
  return ctx.iter.get_cursor().to_str();
}

static int do_pool_iterate(const DoutPrefixProvider *dpp, CephContext* cct, RGWPoolIterCtx& ctx, uint32_t num,
                           vector<rgw_bucket_dir_entry>& objs,
                           bool *is_truncated, RGWAccessListFilter *filter)
{
  librados::IoCtx& io_ctx = ctx.io_ctx;
  librados::NObjectIterator& iter = ctx.iter;

  if (iter == io_ctx.nobjects_end())
    return -ENOENT;

  uint32_t i;

  for (i = 0; i < num && iter != io_ctx.nobjects_end(); ++i, ++iter) {
    rgw_bucket_dir_entry e;

    string oid = iter->get_oid();
    ldpp_dout(dpp, 20) << "RGWRados::pool_iterate: got " << oid << dendl;

    // fill it in with initial values; we may correct later
    if (filter && !filter->filter(oid, oid))
      continue;

    e.key = oid;
    objs.push_back(e);
  }

  if (is_truncated)
    *is_truncated = (iter != io_ctx.nobjects_end());

  return objs.size();
}

int RGWRados::pool_iterate(const DoutPrefixProvider *dpp, RGWPoolIterCtx& ctx, uint32_t num, vector<rgw_bucket_dir_entry>& objs,
                           bool *is_truncated, RGWAccessListFilter *filter)
{
  // catch exceptions from NObjectIterator::operator++()
  try {
    return do_pool_iterate(dpp, cct, ctx, num, objs, is_truncated, filter);
  } catch (const std::system_error& e) {
    int r = -e.code().value();
    ldpp_dout(dpp, 10) << "NObjectIterator threw exception " << e.what()
       << ", returning " << r << dendl;
    return r;
  } catch (const std::exception& e) {
    ldpp_dout(dpp, 10) << "NObjectIterator threw exception " << e.what()
       << ", returning -5" << dendl;
    return -EIO;
  }
}

int RGWRados::list_raw_objects_init(const DoutPrefixProvider *dpp, const rgw_pool& pool, const string& marker, RGWListRawObjsCtx *ctx)
{
  if (!ctx->initialized) {
    int r = pool_iterate_begin(dpp, pool, marker, ctx->iter_ctx);
    if (r < 0) {
      ldpp_dout(dpp, 10) << "failed to list objects pool_iterate_begin() returned r=" << r << dendl;
      return r;
    }
    ctx->initialized = true;
  }
  return 0;
}

int RGWRados::list_raw_objects_next(const DoutPrefixProvider *dpp, const string& prefix_filter, int max,
                                    RGWListRawObjsCtx& ctx, list<string>& oids,
                                    bool *is_truncated)
{
  if (!ctx.initialized) {
    return -EINVAL;
  }
  RGWAccessListFilterPrefix filter(prefix_filter);
  vector<rgw_bucket_dir_entry> objs;
  int r = pool_iterate(dpp, ctx.iter_ctx, max, objs, is_truncated, &filter);
  if (r < 0) {
    if(r != -ENOENT)
      ldpp_dout(dpp, 10) << "failed to list objects pool_iterate returned r=" << r << dendl;
    return r;
  }

  vector<rgw_bucket_dir_entry>::iterator iter;
  for (iter = objs.begin(); iter != objs.end(); ++iter) {
    oids.push_back(iter->key.name);
  }

  return oids.size();
}

int RGWRados::list_raw_objects(const DoutPrefixProvider *dpp, const rgw_pool& pool, const string& prefix_filter,
			       int max, RGWListRawObjsCtx& ctx, list<string>& oids,
			       bool *is_truncated)
{
  if (!ctx.initialized) {
    int r = list_raw_objects_init(dpp, pool, string(), &ctx);
    if (r < 0) {
      return r;
    }
  }

  return list_raw_objects_next(dpp, prefix_filter, max, ctx, oids, is_truncated);
}

string RGWRados::list_raw_objs_get_cursor(RGWListRawObjsCtx& ctx)
{
  return pool_iterate_get_cursor(ctx.iter_ctx);
}

int RGWRados::bi_get_instance(const DoutPrefixProvider *dpp, const RGWBucketInfo& bucket_info, const rgw_obj& obj,
                              rgw_bucket_dir_entry *dirent)
{
  rgw_cls_bi_entry bi_entry;
  int r = bi_get(dpp, bucket_info, obj, BIIndexType::Instance, &bi_entry);
  if (r < 0 && r != -ENOENT) {
    ldpp_dout(dpp, 0) << "ERROR: bi_get() returned r=" << r << dendl;
  }
  if (r < 0) {
    return r;
  }
  auto iter = bi_entry.data.cbegin();
  try {
    decode(*dirent, iter);
  } catch (buffer::error& err) {
    ldpp_dout(dpp, 0) << "ERROR: failed to decode bi_entry()" << dendl;
    return -EIO;
  }

  return 0;
}

int RGWRados::bi_get_olh(const DoutPrefixProvider *dpp, const RGWBucketInfo& bucket_info, const rgw_obj& obj,
                         rgw_bucket_olh_entry *olh)
{
  rgw_cls_bi_entry bi_entry;
  int r = bi_get(dpp, bucket_info, obj, BIIndexType::OLH, &bi_entry);
  if (r < 0 && r != -ENOENT) {
    ldpp_dout(dpp, 0) << "ERROR: bi_get() returned r=" << r << dendl;
  }
  if (r < 0) {
    return r;
  }
  auto iter = bi_entry.data.cbegin();
  try {
    decode(*olh, iter);
  } catch (buffer::error& err) {
    ldpp_dout(dpp, 0) << "ERROR: failed to decode bi_entry()" << dendl;
    return -EIO;
  }

  return 0;
}

int RGWRados::bi_get(const DoutPrefixProvider *dpp, const RGWBucketInfo& bucket_info, const rgw_obj& obj,
                     BIIndexType index_type, rgw_cls_bi_entry *entry)
{
  BucketShard bs(this);
  int ret = bs.init(dpp, bucket_info, obj);
  if (ret < 0) {
    ldpp_dout(dpp, 5) << "bs.init() returned ret=" << ret << dendl;
    return ret;
  }

  cls_rgw_obj_key key(obj.key.get_index_key_name(), obj.key.instance);

  auto& ref = bs.bucket_obj.get_ref();
  
  return cls_rgw_bi_get(ref.pool.ioctx(), ref.obj.oid, index_type, key, entry);
}

void RGWRados::bi_put(ObjectWriteOperation& op, BucketShard& bs, rgw_cls_bi_entry& entry)
{
  auto& ref = bs.bucket_obj.get_ref();
  cls_rgw_bi_put(op, ref.obj.oid, entry);
}

int RGWRados::bi_put(BucketShard& bs, rgw_cls_bi_entry& entry)
{
  auto& ref = bs.bucket_obj.get_ref();
  int ret = cls_rgw_bi_put(ref.pool.ioctx(), ref.obj.oid, entry);
  if (ret < 0)
    return ret;

  return 0;
}

int RGWRados::bi_put(const DoutPrefixProvider *dpp, rgw_bucket& bucket, rgw_obj& obj, rgw_cls_bi_entry& entry)
{
  // make sure incomplete multipart uploads are hashed correctly
  if (obj.key.ns == RGW_OBJ_NS_MULTIPART) {
    RGWMPObj mp;
    mp.from_meta(obj.key.name);
    obj.index_hash_source = mp.get_key();
  }
  BucketShard bs(this);

  int ret = bs.init(bucket, obj, nullptr /* no RGWBucketInfo */, dpp);
  if (ret < 0) {
    ldpp_dout(dpp, 5) << "bs.init() returned ret=" << ret << dendl;
    return ret;
  }

  return bi_put(bs, entry);
}

int RGWRados::bi_list(const DoutPrefixProvider *dpp, rgw_bucket& bucket,
		      const string& obj_name_filter, const string& marker, uint32_t max,
		      list<rgw_cls_bi_entry> *entries, bool *is_truncated)
{
  rgw_obj obj(bucket, obj_name_filter);
  BucketShard bs(this);
  int ret = bs.init(bucket, obj, nullptr /* no RGWBucketInfo */, dpp);
  if (ret < 0) {
    ldpp_dout(dpp, 5) << "bs.init() returned ret=" << ret << dendl;
    return ret;
  }

  auto& ref = bs.bucket_obj.get_ref();
  ret = cls_rgw_bi_list(ref.pool.ioctx(), ref.obj.oid, obj_name_filter, marker, max, entries, is_truncated);
  if (ret == -ENOENT) {
    *is_truncated = false;
  }
  if (ret < 0)
    return ret;

  return 0;
}

int RGWRados::bi_list(BucketShard& bs, const string& obj_name_filter, const string& marker, uint32_t max,
		      list<rgw_cls_bi_entry> *entries, bool *is_truncated)
{
  auto& ref = bs.bucket_obj.get_ref();
  int ret = cls_rgw_bi_list(ref.pool.ioctx(), ref.obj.oid, obj_name_filter, marker, max, entries, is_truncated);
  if (ret < 0)
    return ret;

  return 0;
}

int RGWRados::bi_list(const DoutPrefixProvider *dpp,
		      const RGWBucketInfo& bucket_info, int shard_id, const string& obj_name_filter, const string& marker, uint32_t max,
		      list<rgw_cls_bi_entry> *entries, bool *is_truncated)
{
  BucketShard bs(this);
  int ret = bs.init(dpp, bucket_info,
		    bucket_info.layout.current_index,
		    shard_id);
  if (ret < 0) {
    ldpp_dout(dpp, 5) << "bs.init() returned ret=" << ret << dendl;
    return ret;
  }

  return bi_list(bs, obj_name_filter, marker, max, entries, is_truncated);
}

int RGWRados::bi_remove(const DoutPrefixProvider *dpp, BucketShard& bs)
{
  auto& ref = bs.bucket_obj.get_ref();
  int ret = ref.pool.ioctx().remove(ref.obj.oid);
  if (ret == -ENOENT) {
    ret = 0;
  }
  if (ret < 0) {
    ldpp_dout(dpp, 5) << "bs.index_ctx.remove(" << bs.bucket_obj << ") returned ret=" << ret << dendl;
    return ret;
  }

  return 0;
}

int RGWRados::gc_operate(const DoutPrefixProvider *dpp, string& oid, librados::ObjectWriteOperation *op)
{
  return rgw_rados_operate(dpp, gc_pool_ctx, oid, op, null_yield);
}

int RGWRados::gc_aio_operate(const string& oid, librados::AioCompletion *c,
                             librados::ObjectWriteOperation *op)
{
  return gc_pool_ctx.aio_operate(oid, c, op);
}

int RGWRados::gc_operate(const DoutPrefixProvider *dpp, string& oid, librados::ObjectReadOperation *op, bufferlist *pbl)
{
  return rgw_rados_operate(dpp, gc_pool_ctx, oid, op, pbl, null_yield);
}

int RGWRados::list_gc_objs(int *index, string& marker, uint32_t max, bool expired_only, std::list<cls_rgw_gc_obj_info>& result, bool *truncated, bool& processing_queue)
{
  return gc->list(index, marker, max, expired_only, result, truncated, processing_queue);
}

int RGWRados::process_gc(bool expired_only)
{
  return gc->process(expired_only);
}

int RGWRados::list_lc_progress(string& marker, uint32_t max_entries,
			       vector<rgw::sal::Lifecycle::LCEntry>& progress_map,
			       int& index)
{
  return lc->list_lc_progress(marker, max_entries, progress_map, index);
}

int RGWRados::process_lc(const std::unique_ptr<rgw::sal::Bucket>& optional_bucket)
{
  RGWLC lc;
  lc.initialize(cct, this->store);
  RGWLC::LCWorker worker(&lc, cct, &lc, 0);
  auto ret = lc.process(&worker, optional_bucket, true /* once */);
  lc.stop_processor(); // sets down_flag, but returns immediately
  return ret;
}

bool RGWRados::process_expire_objects(const DoutPrefixProvider *dpp)
{
  return obj_expirer->inspect_all_shards(dpp, utime_t(), ceph_clock_now());
}

int RGWRados::cls_obj_prepare_op(const DoutPrefixProvider *dpp, BucketShard& bs, RGWModifyOp op, string& tag,
                                 rgw_obj& obj, uint16_t bilog_flags, optional_yield y, rgw_zone_set *_zones_trace)
{
  const bool bitx = cct->_conf->rgw_bucket_index_transaction_instrumentation;
  ldout_bitx(bitx, dpp, 10) << "ENTERING " << __func__ << ": bucket-shard=" << bs << " obj=" << obj << " tag=" << tag << " op=" << op << dendl_bitx;
  ldout_bitx(bitx, dpp, 25) << "BACKTRACE: " << __func__ << ": " << ClibBackTrace(0) << dendl_bitx;

  rgw_zone_set zones_trace;
  if (_zones_trace) {
    zones_trace = *_zones_trace;
  }
  zones_trace.insert(svc.zone->get_zone().id, bs.bucket.get_key());

  ObjectWriteOperation o;
  cls_rgw_obj_key key(obj.key.get_index_key_name(), obj.key.instance);
  cls_rgw_guard_bucket_resharding(o, -ERR_BUSY_RESHARDING);
  cls_rgw_bucket_prepare_op(o, op, tag, key, obj.key.get_loc(), svc.zone->get_zone().log_data, bilog_flags, zones_trace);
  int ret = bs.bucket_obj.operate(dpp, &o, y);
  ldout_bitx(bitx, dpp, 10) << "EXITING " << __func__ << ": ret=" << ret << dendl_bitx;
  return ret;
}

int RGWRados::cls_obj_complete_op(BucketShard& bs, const rgw_obj& obj, RGWModifyOp op, string& tag,
                                  int64_t pool, uint64_t epoch,
                                  rgw_bucket_dir_entry& ent, RGWObjCategory category,
				  list<rgw_obj_index_key> *remove_objs, uint16_t bilog_flags, rgw_zone_set *_zones_trace)
{
  const bool bitx = cct->_conf->rgw_bucket_index_transaction_instrumentation;
  ldout_bitx_c(bitx, cct, 10) << "ENTERING " << __func__ << ": bucket-shard=" << bs <<
    " obj=" << obj << " tag=" << tag << " op=" << op <<
    ", remove_objs=" << (remove_objs ? *remove_objs : std::list<rgw_obj_index_key>()) << dendl_bitx;
  ldout_bitx_c(bitx, cct, 25) << "BACKTRACE: " << __func__ << ": " << ClibBackTrace(0) << dendl_bitx;

  ObjectWriteOperation o;
  rgw_bucket_dir_entry_meta dir_meta;
  dir_meta = ent.meta;
  dir_meta.category = category;

  rgw_zone_set zones_trace;
  if (_zones_trace) {
    zones_trace = *_zones_trace;
  }
  zones_trace.insert(svc.zone->get_zone().id, bs.bucket.get_key());

  rgw_bucket_entry_ver ver;
  ver.pool = pool;
  ver.epoch = epoch;
  cls_rgw_obj_key key(ent.key.name, ent.key.instance);
  cls_rgw_guard_bucket_resharding(o, -ERR_BUSY_RESHARDING);
  cls_rgw_bucket_complete_op(o, op, tag, ver, key, dir_meta, remove_objs,
                             svc.zone->get_zone().log_data, bilog_flags, &zones_trace);
  complete_op_data *arg;
  index_completion_manager->create_completion(obj, op, tag, ver, key, dir_meta, remove_objs,
                                              svc.zone->get_zone().log_data, bilog_flags, &zones_trace, &arg);
  librados::AioCompletion *completion = arg->rados_completion;
  int ret = bs.bucket_obj.aio_operate(arg->rados_completion, &o);
  completion->release(); /* can't reference arg here, as it might have already been released */

  ldout_bitx_c(bitx, cct, 10) << "EXITING " << __func__ << ": ret=" << ret << dendl_bitx;
  return ret;
}

int RGWRados::cls_obj_complete_add(BucketShard& bs, const rgw_obj& obj, string& tag,
                                   int64_t pool, uint64_t epoch,
                                   rgw_bucket_dir_entry& ent, RGWObjCategory category,
                                   list<rgw_obj_index_key> *remove_objs, uint16_t bilog_flags, rgw_zone_set *zones_trace)
{
  return cls_obj_complete_op(bs, obj, CLS_RGW_OP_ADD, tag, pool, epoch, ent, category, remove_objs, bilog_flags, zones_trace);
}

int RGWRados::cls_obj_complete_del(BucketShard& bs, string& tag,
                                   int64_t pool, uint64_t epoch,
                                   rgw_obj& obj,
                                   real_time& removed_mtime,
                                   list<rgw_obj_index_key> *remove_objs,
                                   uint16_t bilog_flags,
                                   rgw_zone_set *zones_trace)
{
  rgw_bucket_dir_entry ent;
  ent.meta.mtime = removed_mtime;
  obj.key.get_index_key(&ent.key);
  return cls_obj_complete_op(bs, obj, CLS_RGW_OP_DEL, tag, pool, epoch,
			     ent, RGWObjCategory::None, remove_objs,
			     bilog_flags, zones_trace);
}

int RGWRados::cls_obj_complete_cancel(BucketShard& bs, string& tag, rgw_obj& obj,
                                      list<rgw_obj_index_key> *remove_objs,
                                      uint16_t bilog_flags, rgw_zone_set *zones_trace)
{
  rgw_bucket_dir_entry ent;
  obj.key.get_index_key(&ent.key);
  return cls_obj_complete_op(bs, obj, CLS_RGW_OP_CANCEL, tag,
			     -1 /* pool id */, 0, ent,
			     RGWObjCategory::None, remove_objs, bilog_flags,
			     zones_trace);
}

int RGWRados::cls_obj_set_bucket_tag_timeout(const DoutPrefixProvider *dpp, RGWBucketInfo& bucket_info, uint64_t timeout)
{
  RGWSI_RADOS::Pool index_pool;
  map<int, string> bucket_objs;
  int r = svc.bi_rados->open_bucket_index(dpp, bucket_info, std::nullopt, bucket_info.layout.current_index, &index_pool, &bucket_objs, nullptr);
  if (r < 0)
    return r;

  return CLSRGWIssueSetTagTimeout(index_pool.ioctx(), bucket_objs, cct->_conf->rgw_bucket_index_max_aio, timeout)();
}


uint32_t RGWRados::calc_ordered_bucket_list_per_shard(uint32_t num_entries,
						      uint32_t num_shards)
{
  // We want to minimize the chances that when num_shards >>
  // num_entries that we return much fewer than num_entries to the
  // client. Given all the overhead of making a cls call to the osd,
  // returning a few entries is not much more work than returning one
  // entry. This minimum might be better tuned based on future
  // experiments where num_shards >> num_entries. (Note: ">>" should
  // be interpreted as "much greater than".)
  constexpr uint32_t min_read = 8;

  // The following is based on _"Balls into Bins" -- A Simple and
  // Tight Analysis_ by Raab and Steger. We add 1 as a way to handle
  // cases when num_shards >> num_entries (it almost serves as a
  // ceiling calculation). We also assume alpha is 1.0 and extract it
  // from the calculation. Future work could involve memoizing some of
  // the transcendental functions to minimize repeatedly re-calling
  // them with the same parameters, which we expect to be the case the
  // majority of the time.
  uint32_t calc_read =
    1 +
    static_cast<uint32_t>((num_entries / num_shards) +
			  sqrt((2 * num_entries) *
			       log(num_shards) / num_shards));

  return std::max(min_read, calc_read);
}


int RGWRados::cls_bucket_list_ordered(const DoutPrefixProvider *dpp,
                                      RGWBucketInfo& bucket_info,
                                      const rgw::bucket_index_layout_generation& idx_layout,
                                      const int shard_id,
				      const rgw_obj_index_key& start_after,
				      const std::string& prefix,
				      const std::string& delimiter,
				      const uint32_t num_entries,
				      const bool list_versions,
				      const uint16_t expansion_factor,
				      ent_map_t& m,
				      bool* is_truncated,
				      bool* cls_filtered,
				      rgw_obj_index_key* last_entry,
                                      optional_yield y,
				      RGWBucketListNameFilter force_check_filter)
{
  const bool bitx = cct->_conf->rgw_bucket_index_transaction_instrumentation;

  /* expansion_factor allows the number of entries to read to grow
   * exponentially; this is used when earlier reads are producing too
   * few results, perhaps due to filtering or to a series of
   * namespaced entries */

  ldout_bitx(bitx, dpp, 10) << "ENTERING " << __func__ << ": " << bucket_info.bucket <<
    " start_after=\"" << start_after.to_string() <<
    "\", prefix=\"" << prefix <<
    ", delimiter=\"" << delimiter <<
    "\", shard_id=" << shard_id <<
    "\", num_entries=" << num_entries <<
    ", shard_id=" << shard_id <<
    ", list_versions=" << list_versions <<
    ", expansion_factor=" << expansion_factor <<
    ", force_check_filter is " <<
    (force_check_filter ? "set" : "unset") << dendl_bitx;
  ldout_bitx(bitx, dpp, 25) << "BACKTRACE: " << __func__ << ": " << ClibBackTrace(0) << dendl_bitx;

  m.clear();

  RGWSI_RADOS::Pool index_pool;
  // key   - oid (for different shards if there is any)
  // value - list result for the corresponding oid (shard), it is filled by
  //         the AIO callback
  std::map<int, std::string> shard_oids;
  int r = svc.bi_rados->open_bucket_index(dpp, bucket_info, shard_id, idx_layout,
					  &index_pool, &shard_oids,
					  nullptr);
  if (r < 0) {
    ldpp_dout(dpp, 0) << __PRETTY_FUNCTION__ <<
      ": open_bucket_index for " << bucket_info.bucket << " failed" << dendl;
    return r;
  }

  const uint32_t shard_count = shard_oids.size();
  uint32_t num_entries_per_shard;
  if (expansion_factor == 0) {
    num_entries_per_shard =
      calc_ordered_bucket_list_per_shard(num_entries, shard_count);
  } else if (expansion_factor <= 11) {
    // we'll max out the exponential multiplication factor at 1024 (2<<10)
    num_entries_per_shard =
      std::min(num_entries,
	       (uint32_t(1 << (expansion_factor - 1)) *
		calc_ordered_bucket_list_per_shard(num_entries, shard_count)));
  } else {
    num_entries_per_shard = num_entries;
  }

  ldpp_dout(dpp, 10) << __PRETTY_FUNCTION__ <<
    ": request from each of " << shard_count <<
    " shard(s) for " << num_entries_per_shard << " entries to get " <<
    num_entries << " total entries" << dendl;

  auto& ioctx = index_pool.ioctx();
  std::map<int, rgw_cls_list_ret> shard_list_results;
  cls_rgw_obj_key start_after_key(start_after.name, start_after.instance);
  r = CLSRGWIssueBucketList(ioctx, start_after_key, prefix, delimiter,
			    num_entries_per_shard,
			    list_versions, shard_oids, shard_list_results,
			    cct->_conf->rgw_bucket_index_max_aio)();
  if (r < 0) {
    ldpp_dout(dpp, 0) << __PRETTY_FUNCTION__ <<
      ": CLSRGWIssueBucketList for " << bucket_info.bucket <<
      " failed" << dendl;
    return r;
  }

  // to manage the iterators through each shard's list results
  struct ShardTracker {
    const size_t shard_idx;
    rgw_cls_list_ret& result;
    const std::string& oid_name;
    RGWRados::ent_map_t::iterator cursor;
    RGWRados::ent_map_t::iterator end;

    // manages an iterator through a shard and provides other
    // accessors
    ShardTracker(size_t _shard_idx,
		 rgw_cls_list_ret& _result,
		 const std::string& _oid_name):
      shard_idx(_shard_idx),
      result(_result),
      oid_name(_oid_name),
      cursor(_result.dir.m.begin()),
      end(_result.dir.m.end())
    {}

    inline const std::string& entry_name() const {
      return cursor->first;
    }
    rgw_bucket_dir_entry& dir_entry() const {
      return cursor->second;
    }
    inline bool is_truncated() const {
      return result.is_truncated;
    }
    inline ShardTracker& advance() {
      ++cursor;
      // return a self-reference to allow for chaining of calls, such
      // as x.advance().at_end()
      return *this;
    }
    inline bool at_end() const {
      return cursor == end;
    }
  }; // ShardTracker

  // add the next unique candidate, or return false if we reach the end
  auto next_candidate = [] (CephContext *cct, ShardTracker& t,
                            std::map<std::string, size_t>& candidates,
                            size_t tracker_idx) {
    while (!t.at_end()) {
      if (candidates.emplace(t.entry_name(), tracker_idx).second) {
        return;
      }
      t.advance(); // skip duplicate common prefixes
    }
  };

  // one tracker per shard requested (may not be all shards)
  std::vector<ShardTracker> results_trackers;
  results_trackers.reserve(shard_list_results.size());
  for (auto& r : shard_list_results) {
    results_trackers.emplace_back(r.first, r.second, shard_oids[r.first]);

    // if any *one* shard's result is trucated, the entire result is
    // truncated
    *is_truncated = *is_truncated || r.second.is_truncated;

    // unless *all* are shards are cls_filtered, the entire result is
    // not filtered
    *cls_filtered = *cls_filtered && r.second.cls_filtered;
  }

  // create a map to track the next candidate entry from ShardTracker
  // (key=candidate, value=index into results_trackers); as we consume
  // entries from shards, we replace them with the next entries in the
  // shards until we run out
  std::map<std::string, size_t> candidates;
  size_t tracker_idx = 0;
  for (auto& t : results_trackers) {
    // it's important that the values in the map refer to the index
    // into the results_trackers vector, which may not be the same
    // as the shard number (i.e., when not all shards are requested)
    next_candidate(cct, t, candidates, tracker_idx);
    ++tracker_idx;
  }

  rgw_bucket_dir_entry*
    last_entry_visited = nullptr; // to set last_entry (marker)
  std::map<std::string, bufferlist> updates;
  uint32_t count = 0;
  while (count < num_entries && !candidates.empty()) {
    r = 0;
    // select the next entry in lexical order (first key in map);
    // again tracker_idx is not necessarily shard number, but is index
    // into results_trackers vector
    tracker_idx = candidates.begin()->second;
    auto& tracker = results_trackers.at(tracker_idx);

    const std::string& name = tracker.entry_name();
    rgw_bucket_dir_entry& dirent = tracker.dir_entry();

    ldpp_dout(dpp, 20) << __PRETTY_FUNCTION__ << ": currently processing " <<
      dirent.key << " from shard " << tracker.shard_idx << dendl;

    const bool force_check =
      force_check_filter && force_check_filter(dirent.key.name);

    if ((!dirent.exists &&
	 !dirent.is_delete_marker() &&
	 !dirent.is_common_prefix()) ||
        !dirent.pending_map.empty() ||
        force_check) {
      /* there are uncommitted ops. We need to check the current
       * state, and if the tags are old we need to do clean-up as
       * well. */
      librados::IoCtx sub_ctx;
      sub_ctx.dup(ioctx);
      ldout_bitx(bitx, dpp, 20) << "INFO: " << __func__ <<
	" calling check_disk_state bucket=" << bucket_info.bucket <<
	" entry=" << dirent.key << dendl_bitx;
      r = check_disk_state(dpp, sub_ctx, bucket_info, dirent, dirent,
			   updates[tracker.oid_name], y);
      if (r < 0 && r != -ENOENT) {
	ldpp_dout(dpp, 0) << __PRETTY_FUNCTION__ <<
	  ": check_disk_state for \"" << dirent.key <<
	  "\" failed with r=" << r << dendl;
	return r;
      }
    } else {
      r = 0;
    }

    // at this point either r >= 0 or r == -ENOENT
    if (r >= 0) { // i.e., if r != -ENOENT
      ldpp_dout(dpp, 10) << __PRETTY_FUNCTION__ << ": got " <<
	dirent.key << dendl;

      auto [it, inserted] = m.insert_or_assign(name, std::move(dirent));
      last_entry_visited = &it->second;
      if (inserted) {
	++count;
      } else {
	ldpp_dout(dpp, 0) << "WARNING: " << __PRETTY_FUNCTION__ <<
	  " reassigned map value at \"" << name <<
	  "\", which should not happen" << dendl;
      }
    } else {
      ldpp_dout(dpp, 10) << __PRETTY_FUNCTION__ << ": skipping " <<
	dirent.key.name << "[" << dirent.key.instance << "]" << dendl;
      last_entry_visited = &tracker.dir_entry();
    }

    // refresh the candidates map
    candidates.erase(candidates.begin());
    tracker.advance();

    next_candidate(cct, tracker, candidates, tracker_idx);

    if (tracker.at_end() && tracker.is_truncated()) {
      // once we exhaust one shard that is truncated, we need to stop,
      // as we cannot be certain that one of the next entries needs to
      // come from that shard; S3 and swift protocols allow returning
      // fewer than what was requested
      ldpp_dout(dpp, 10) << __PRETTY_FUNCTION__ <<
	": stopped accumulating results at count=" << count <<
	", dirent=\"" << dirent.key <<
	"\", because its shard is untruncated and exhaused" << dendl;
      break;
    }
  } // while we haven't provided requested # of result entries

  // suggest updates if there are any
  for (auto& miter : updates) {
    if (miter.second.length()) {
      ObjectWriteOperation o;
      cls_rgw_suggest_changes(o, miter.second);
      // we don't care if we lose suggested updates, send them off blindly
      AioCompletion *c =
	librados::Rados::aio_create_completion(nullptr, nullptr);

      ldout_bitx(bitx, dpp, 10) << "INFO: " << __func__ <<
	": doing dir_suggest on " << miter.first << dendl_bitx;
      ioctx.aio_operate(miter.first, c, &o);
      c->release();
    }
  } // updates loop

  // determine truncation by checking if all the returned entries are
  // consumed or not
  *is_truncated = false;
  for (const auto& t : results_trackers) {
    if (!t.at_end() || t.is_truncated()) {
      *is_truncated = true;
      break;
    }
  }

  ldpp_dout(dpp, 20) << __PRETTY_FUNCTION__ <<
    ": returning, count=" << count << ", is_truncated=" << *is_truncated <<
    dendl;

  if (*is_truncated && count < num_entries) {
    ldpp_dout(dpp, 10) << __PRETTY_FUNCTION__ <<
      ": requested " << num_entries << " entries but returning " <<
      count << ", which is truncated" << dendl;
  }

  if (last_entry_visited != nullptr && last_entry) {
    *last_entry = last_entry_visited->key;
    ldpp_dout(dpp, 20) << __PRETTY_FUNCTION__ <<
      ": returning, last_entry=" << *last_entry << dendl;
  } else {
    ldpp_dout(dpp, 20) << __PRETTY_FUNCTION__ <<
      ": returning, last_entry NOT SET" << dendl;
  }

  ldout_bitx(bitx, dpp, 10) << "EXITING " << __func__ << dendl_bitx;
  return 0;
}


// A helper function to retrieve the hash source from an incomplete
// multipart entry by removing everything from the second to last
// period on.
static int parse_index_hash_source(const std::string& oid_wo_ns, std::string *index_hash_source) {
  std::size_t found = oid_wo_ns.rfind('.');
  if (found == std::string::npos || found < 1) {
    return -EINVAL;
  }
  found = oid_wo_ns.rfind('.', found - 1);
  if (found == std::string::npos || found < 1) {
    return -EINVAL;
  }
  *index_hash_source = oid_wo_ns.substr(0, found);
  return 0;
}


int RGWRados::cls_bucket_list_unordered(const DoutPrefixProvider *dpp,
                                        RGWBucketInfo& bucket_info,
                                        const rgw::bucket_index_layout_generation& idx_layout,
                                        int shard_id,
					const rgw_obj_index_key& start_after,
					const std::string& prefix,
					uint32_t num_entries,
					bool list_versions,
					std::vector<rgw_bucket_dir_entry>& ent_list,
					bool *is_truncated,
					rgw_obj_index_key *last_entry,
                                        optional_yield y,
					RGWBucketListNameFilter force_check_filter) {
  const bool bitx = cct->_conf->rgw_bucket_index_transaction_instrumentation;

  ldout_bitx(bitx, dpp, 10) << "ENTERING " << __func__ << ": " << bucket_info.bucket <<
    " start_after=\"" << start_after <<
    "\", prefix=\"" << prefix <<
    "\", shard_id=" << shard_id <<
    "\", num_entries=" << num_entries <<
    ", list_versions=" << list_versions <<
    (force_check_filter ? "set" : "unset") << dendl_bitx;
  ldout_bitx(bitx, dpp, 25) << "BACKTRACE: " << __func__ << ": " << ClibBackTrace(0) << dendl_bitx;

  ent_list.clear();
  static MultipartMetaFilter multipart_meta_filter;

  *is_truncated = false;
  RGWSI_RADOS::Pool index_pool;

  std::map<int, std::string> oids;
  int r = svc.bi_rados->open_bucket_index(dpp, bucket_info, shard_id, idx_layout, &index_pool, &oids, nullptr);
  if (r < 0) {
    return r;
  }

  auto& ioctx = index_pool.ioctx();

  const uint32_t num_shards = oids.size();

  rgw_obj_index_key marker = start_after;
  uint32_t current_shard;
  if (shard_id >= 0) {
    current_shard = shard_id;
  } else if (start_after.empty()) {
    current_shard = 0u;
  } else {
    // at this point we have a marker (start_after) that has something
    // in it, so we need to get to the bucket shard index, so we can
    // start reading from there


    // now convert the key (oid) to an rgw_obj_key since that will
    // separate out the namespace, name, and instance
    rgw_obj_key obj_key;
    bool parsed = rgw_obj_key::parse_raw_oid(start_after.name, &obj_key);
    if (!parsed) {
      ldpp_dout(dpp, 0) << "ERROR: " << __func__ <<
	" received an invalid start marker: \"" << start_after << "\"" <<
	dendl;
      return -EINVAL;
    } else if (obj_key.name.empty()) {
      // if the name is empty that means the object name came in with
      // a namespace only, and therefore we need to start our scan at
      // the first bucket index shard
      current_shard = 0u;
    } else {
      // so now we have the key used to compute the bucket index shard
      // and can extract the specific shard from it
      if (obj_key.ns == RGW_OBJ_NS_MULTIPART) {
        // Use obj_key.ns == RGW_OBJ_NS_MULTIPART instead of
        // the implementation relying on MultipartMetaFilter
        // because MultipartMetaFilter only checks .meta suffix, which may
        // exclude data multiparts but include some regular objects with .meta suffix
        // by mistake.
        string index_hash_source;
        r = parse_index_hash_source(obj_key.name, &index_hash_source);
        if (r < 0) {
	  ldpp_dout(dpp, 0) << "ERROR: " << __func__ <<
	    " parse_index_hash_source unable to parse \"" << obj_key.name <<
	    "\", r=" << r << dendl;
          return r;
        }
        current_shard = svc.bi_rados->bucket_shard_index(index_hash_source, num_shards);
      } else {
        current_shard = svc.bi_rados->bucket_shard_index(obj_key.name, num_shards);
      }
    }
  }

  uint32_t count = 0u;
  std::map<std::string, bufferlist> updates;
  rgw_obj_index_key last_added_entry;
  while (count <= num_entries &&
	 ((shard_id >= 0 && current_shard == uint32_t(shard_id)) ||
	  current_shard < num_shards)) {
    const std::string& oid = oids[current_shard];
    rgw_cls_list_ret result;

    librados::ObjectReadOperation op;
    const std::string empty_delimiter;
    cls_rgw_bucket_list_op(op, marker, prefix, empty_delimiter,
			   num_entries,
                           list_versions, &result);
    r = rgw_rados_operate(dpp, ioctx, oid, &op, nullptr, null_yield);
    if (r < 0) {
      ldpp_dout(dpp, 0) << "ERROR: " << __func__ <<
	": error in rgw_rados_operate (bucket list op), r=" << r << dendl;
      return r;
    }

    for (auto& entry : result.dir.m) {
      rgw_bucket_dir_entry& dirent = entry.second;

      bool force_check = force_check_filter &&
	force_check_filter(dirent.key.name);
      if ((!dirent.exists && !dirent.is_delete_marker()) ||
	  !dirent.pending_map.empty() ||
	  force_check) {
	/* there are uncommitted ops. We need to check the current state,
	 * and if the tags are old we need to do cleanup as well. */
	librados::IoCtx sub_ctx;
	sub_ctx.dup(ioctx);
	ldout_bitx(bitx, dpp, 20) << "INFO: " << __func__ <<
	  ": calling check_disk_state bucket=" << bucket_info.bucket <<
	  " entry=" << dirent.key << dendl_bitx;
	r = check_disk_state(dpp, sub_ctx, bucket_info, dirent, dirent, updates[oid], y);
	if (r < 0 && r != -ENOENT) {
	  ldpp_dout(dpp, 0) << "ERROR: " << __func__ <<
	    ": error in check_disk_state, r=" << r << dendl;
	  return r;
	}
      } else {
        r = 0;
      }

      // at this point either r >= 0 or r == -ENOENT
      if (r >= 0) { // i.e., if r != -ENOENT
	ldpp_dout(dpp, 10) << __func__ << ": got " <<
	  dirent.key << dendl;

	if (count < num_entries) {
	  marker = last_added_entry = dirent.key; // double assign
	  ent_list.emplace_back(std::move(dirent));
	  ++count;
	} else {
	  last_added_entry = dirent.key;
	  *is_truncated = true;
	  ldpp_dout(dpp, 10) << "INFO: " << __func__ <<
	    ": reached max entries (" << num_entries << ") to return at \"" <<
	    dirent.key << "\"" << dendl;
	  goto check_updates;
	}
      } else { // r == -ENOENT
	// in the case of -ENOENT, make sure we're advancing marker
	// for possible next call to CLSRGWIssueBucketList
	marker = dirent.key;
      }
    } // entry for loop

    if (!result.is_truncated) {
      // if we reached the end of the shard read next shard
      ++current_shard;
      marker = rgw_obj_index_key();
    }
  } // shard loop

check_updates:

  // suggest updates if there is any
  std::map<std::string, bufferlist>::iterator miter = updates.begin();
  for (; miter != updates.end(); ++miter) {
    if (miter->second.length()) {
      ObjectWriteOperation o;
      cls_rgw_suggest_changes(o, miter->second);
      // we don't care if we lose suggested updates, send them off blindly
      AioCompletion *c = librados::Rados::aio_create_completion(nullptr, nullptr);

      ldout_bitx(bitx, dpp, 10) << "INFO: " << __func__ <<
	" doing dir_suggest on " << miter->first << dendl_bitx;
      ioctx.aio_operate(miter->first, c, &o);
      c->release();
    }
  }

  if (last_entry && !ent_list.empty()) {
    *last_entry = last_added_entry;
  }

  ldout_bitx(bitx, dpp, 10) << "EXITING " << __func__ << dendl_bitx;
  return 0;
} // RGWRados::cls_bucket_list_unordered


int RGWRados::cls_obj_usage_log_add(const DoutPrefixProvider *dpp, const string& oid,
				    rgw_usage_log_info& info)
{
  rgw_raw_obj obj(svc.zone->get_zone_params().usage_log_pool, oid);

  rgw_rados_ref ref;
  int r = get_raw_obj_ref(dpp, obj, &ref);
  if (r < 0) {
    return r;
  }

  ObjectWriteOperation op;
  cls_rgw_usage_log_add(op, info);

  r = rgw_rados_operate(dpp, ref.pool.ioctx(), ref.obj.oid, &op, null_yield);
  return r;
}

int RGWRados::cls_obj_usage_log_read(const DoutPrefixProvider *dpp, const string& oid, const string& user, const string& bucket,
                                     uint64_t start_epoch, uint64_t end_epoch, uint32_t max_entries,
                                     string& read_iter, map<rgw_user_bucket, rgw_usage_log_entry>& usage,
				     bool *is_truncated)
{
  rgw_raw_obj obj(svc.zone->get_zone_params().usage_log_pool, oid);

  rgw_rados_ref ref;
  int r = get_raw_obj_ref(dpp, obj, &ref);
  if (r < 0) {
    return r;
  }

  *is_truncated = false;

  r = cls_rgw_usage_log_read(ref.pool.ioctx(), ref.obj.oid, user, bucket, start_epoch, end_epoch,
			     max_entries, read_iter, usage, is_truncated);

  return r;
}

static int cls_rgw_usage_log_trim_repeat(const DoutPrefixProvider *dpp, rgw_rados_ref ref, const string& user, const string& bucket, uint64_t start_epoch, uint64_t end_epoch)
{
  bool done = false;
  do {
    librados::ObjectWriteOperation op;
    cls_rgw_usage_log_trim(op, user, bucket, start_epoch, end_epoch);
    int r = rgw_rados_operate(dpp, ref.pool.ioctx(), ref.obj.oid, &op, null_yield);
    if (r == -ENODATA)
      done = true;
    else if (r < 0)
      return r;
  } while (!done);

  return 0;
}

int RGWRados::cls_obj_usage_log_trim(const DoutPrefixProvider *dpp, const string& oid, const string& user, const string& bucket,
                                    uint64_t start_epoch, uint64_t end_epoch)
{
  rgw_raw_obj obj(svc.zone->get_zone_params().usage_log_pool, oid);

  rgw_rados_ref ref;
  int r = get_raw_obj_ref(dpp, obj, &ref);
  if (r < 0) {
    return r;
  }

  r = cls_rgw_usage_log_trim_repeat(dpp, ref, user, bucket, start_epoch, end_epoch);
  return r;
}

int RGWRados::cls_obj_usage_log_clear(const DoutPrefixProvider *dpp, string& oid)
{
  rgw_raw_obj obj(svc.zone->get_zone_params().usage_log_pool, oid);

  rgw_rados_ref ref;
  int r = get_raw_obj_ref(dpp, obj, &ref);
  if (r < 0) {
    return r;
  }
  librados::ObjectWriteOperation op;
  cls_rgw_usage_log_clear(op);
  r = rgw_rados_operate(dpp, ref.pool.ioctx(), ref.obj.oid, &op, null_yield);
  return r;
}


// note: this removes entries from the rados bucket index objects
// without going through CLS; this is known to be called from
// "radosgw-admin unlink" and "radosgw-admin bucket check --fix"
int RGWRados::remove_objs_from_index(const DoutPrefixProvider *dpp,
				     RGWBucketInfo& bucket_info,
				     const std::list<rgw_obj_index_key>& entry_key_list)
{
  const bool bitx = cct->_conf->rgw_bucket_index_transaction_instrumentation;
  ldout_bitx(bitx, dpp, 10) << "ENTERING " << __func__ << ": bucket=" << bucket_info.bucket <<
    " entry_key_list.size()=" << entry_key_list.size() << dendl_bitx;
  ldout_bitx(bitx, dpp, 25) << "BACKTRACE: " << __func__ << ": " << ClibBackTrace(0) << dendl_bitx;

  const auto& current_index = bucket_info.get_current_index();
  if (is_layout_indexless(current_index)) {
    return -EINVAL;
  }
  const uint32_t num_shards = current_index.layout.normal.num_shards;

  RGWSI_RADOS::Pool index_pool;
  std::map<int, std::string> index_oids;
  int r = svc.bi_rados->open_bucket_index(dpp, bucket_info, std::nullopt,
					  bucket_info.layout.current_index,
					  &index_pool, &index_oids, nullptr);
  if (r < 0) {
    ldout_bitx(bitx, dpp, 0) << "ERROR: " << __func__ <<
      " open_bucket_index returned " << r << dendl_bitx;
    return r;
  }

  // split up removals by shard
  std::map<int, std::set<std::string>> sharded_removals;
  for (const auto& entry_key : entry_key_list) {
    const rgw_obj_key obj_key(entry_key);
    const uint32_t shard =
      RGWSI_BucketIndex_RADOS::bucket_shard_index(obj_key, num_shards);

    // entry_key already combines namespace and name, so we first have
    // to break that apart before we can then combine with instance
    std::string name;
    std::string ns; // namespace
    rgw_obj_key::parse_index_key(entry_key.name, &name, &ns);
    rgw_obj_key full_key(name, entry_key.instance, ns);
    std::string combined_key = full_key.get_oid();

    sharded_removals[shard].insert(combined_key);

    ldout_bitx(bitx, dpp, 20) << "INFO: " << __func__ <<
      ": removal from bucket index, bucket=" << bucket_info.bucket <<
      " key=" << combined_key << " designated for shard " << shard <<
      dendl_bitx;
  }

  for (const auto& removals : sharded_removals) {
    const int shard = removals.first;
    const std::string& oid = index_oids[shard];

    ldout_bitx(bitx, dpp, 10) << "INFO: " << __func__ <<
      ": removal from bucket index, bucket=" << bucket_info.bucket <<
      ", shard=" << shard << ", oid=" << oid << ", num_keys=" <<
      removals.second.size() << dendl_bitx;

    r = index_pool.ioctx().omap_rm_keys(oid, removals.second);
    if (r < 0) {
      ldout_bitx(bitx, dpp, 0) << "ERROR: " << __func__ <<
	": omap_rm_keys returned ret=" << r <<
	dendl_bitx;
      return r;
    }
  }

  ldout_bitx(bitx, dpp, 5) <<
    "EXITING " << __func__ << " and returning " << r << dendl_bitx;

  return r;
}

int RGWRados::check_disk_state(const DoutPrefixProvider *dpp,
                               librados::IoCtx io_ctx,
                               RGWBucketInfo& bucket_info,
                               rgw_bucket_dir_entry& list_state,
                               rgw_bucket_dir_entry& object,
                               bufferlist& suggested_updates,
                               optional_yield y)
{
  const bool bitx = cct->_conf->rgw_bucket_index_transaction_instrumentation;
  ldout_bitx(bitx, dpp, 10) << "ENTERING " << __func__ << ": bucket=" <<
    bucket_info.bucket << " dir_entry=" << list_state.key << dendl_bitx;

  std::unique_ptr<rgw::sal::Bucket> bucket;
  store->get_bucket(nullptr, bucket_info, &bucket);
  uint8_t suggest_flag = (svc.zone->get_zone().log_data ? CEPH_RGW_DIR_SUGGEST_LOG_OP : 0);

  std::string loc;

  std::unique_ptr<rgw::sal::Object> obj = bucket->get_object(list_state.key);

  string oid;
  get_obj_bucket_and_oid_loc(obj->get_obj(), oid, loc);

  if (loc != list_state.locator) {
    ldpp_dout(dpp, 0) << "WARNING: generated locator (" << loc << ") is different from listed locator (" << list_state.locator << ")" << dendl;
  }

  io_ctx.locator_set_key(list_state.locator);

  RGWObjState *astate = NULL;
  RGWObjManifest *manifest = nullptr;
  RGWObjectCtx rctx(this->store);
  int r = get_obj_state(dpp, &rctx, bucket_info, obj.get(), &astate, &manifest, false, y);
  if (r < 0)
    return r;

  list_state.pending_map.clear(); // we don't need this and it inflates size
  if (!list_state.is_delete_marker() && !astate->exists) {
    ldout_bitx(bitx, dpp, 10) << "INFO: " << __func__ << ": disk state exists" << dendl_bitx;
      /* object doesn't exist right now -- hopefully because it's
       * marked as !exists and got deleted */
    if (list_state.exists) {
      ldout_bitx(bitx, dpp, 10) << "INFO: " << __func__ << ": index list state exists" << dendl_bitx;
      /* FIXME: what should happen now? Work out if there are any
       * non-bad ways this could happen (there probably are, but annoying
       * to handle!) */
    }

    // encode a suggested removal of that key
    list_state.ver.epoch = io_ctx.get_last_version();
    list_state.ver.pool = io_ctx.get_id();
    ldout_bitx(bitx, dpp, 10) << "INFO: " << __func__ << ": encoding remove of " << list_state.key << " on suggested_updates" << dendl_bitx;
    cls_rgw_encode_suggestion(CEPH_RGW_REMOVE | suggest_flag, list_state, suggested_updates);
    return -ENOENT;
  }

  string etag;
  string content_type;
  string storage_class;
  ACLOwner owner;

  object.meta.size = astate->size;
  object.meta.accounted_size = astate->accounted_size;
  object.meta.mtime = astate->mtime;

  map<string, bufferlist>::iterator iter = astate->attrset.find(RGW_ATTR_ETAG);
  if (iter != astate->attrset.end()) {
    etag = rgw_bl_str(iter->second);
  }
  iter = astate->attrset.find(RGW_ATTR_CONTENT_TYPE);
  if (iter != astate->attrset.end()) {
    content_type = rgw_bl_str(iter->second);
  }
  iter = astate->attrset.find(RGW_ATTR_STORAGE_CLASS);
  if (iter != astate->attrset.end()) {
    storage_class = rgw_bl_str(iter->second);
  }
  iter = astate->attrset.find(RGW_ATTR_ACL);
  if (iter != astate->attrset.end()) {
    r = decode_policy(dpp, iter->second, &owner);
    if (r < 0) {
      ldpp_dout(dpp, 0) << "WARNING: could not decode policy for object: " << obj << dendl;
    }
  }

  if (manifest) {
    RGWObjManifest::obj_iterator miter;
    for (miter = manifest->obj_begin(dpp); miter != manifest->obj_end(dpp); ++miter) {
      const rgw_raw_obj& raw_loc = miter.get_location().get_raw_obj(store);
      rgw_obj loc;
      RGWSI_Tier_RADOS::raw_obj_to_obj(manifest->get_obj().bucket, raw_loc, &loc);

      if (loc.key.ns == RGW_OBJ_NS_MULTIPART) {
	ldout_bitx(bitx, dpp, 10) << "INFO: " << __func__ << " removing manifest part from index loc=" << loc << dendl_bitx;
	r = delete_obj_index(loc, astate->mtime, dpp);
	if (r < 0) {
	  ldout_bitx(bitx, dpp, 0) <<
	    "WARNING: " << __func__ << ": delete_obj_index returned r=" << r << dendl_bitx;
	}
      }
    }
  }

  object.meta.etag = etag;
  object.meta.content_type = content_type;
  object.meta.storage_class = storage_class;
  object.meta.owner = owner.get_id().to_str();
  object.meta.owner_display_name = owner.get_display_name();

  // encode suggested updates

  list_state.meta.size = object.meta.size;
  list_state.meta.accounted_size = object.meta.accounted_size;
  list_state.meta.mtime = object.meta.mtime;
  list_state.meta.category = main_category;
  list_state.meta.etag = etag;
  list_state.meta.content_type = content_type;
  list_state.meta.storage_class = storage_class;

  librados::IoCtx head_obj_ctx; // initialize to data pool so we can get pool id
  int ret = get_obj_head_ioctx(dpp, bucket_info, obj->get_obj(), &head_obj_ctx);
  if (ret < 0) {
    ldpp_dout(dpp, 0) << __PRETTY_FUNCTION__ <<
      " WARNING: unable to find head object data pool for \"" <<
      obj << "\", not updating version pool/epoch" << dendl;
  } else {
    list_state.ver.pool = head_obj_ctx.get_id();
    list_state.ver.epoch = astate->epoch;
  }

  if (astate->obj_tag.length() > 0) {
    list_state.tag = astate->obj_tag.c_str();
  }

  list_state.meta.owner = owner.get_id().to_str();
  list_state.meta.owner_display_name = owner.get_display_name();

  list_state.exists = true;

  ldout_bitx(bitx, dpp, 10) << "INFO: " << __func__ <<
    ": encoding update of " << list_state.key << " on suggested_updates" << dendl_bitx;
  cls_rgw_encode_suggestion(CEPH_RGW_UPDATE | suggest_flag, list_state, suggested_updates);

  ldout_bitx(bitx, dpp, 10) << "EXITING " << __func__ << dendl_bitx;
  return 0;
} // RGWRados::check_disk_state

int RGWRados::cls_bucket_head(const DoutPrefixProvider *dpp, const RGWBucketInfo& bucket_info, const rgw::bucket_index_layout_generation& idx_layout, int shard_id, vector<rgw_bucket_dir_header>& headers, map<int, string> *bucket_instance_ids)
{
  RGWSI_RADOS::Pool index_pool;
  map<int, string> oids;
  map<int, struct rgw_cls_list_ret> list_results;
  int r = svc.bi_rados->open_bucket_index(dpp, bucket_info, shard_id, idx_layout, &index_pool, &oids, bucket_instance_ids);
  if (r < 0) {
    ldpp_dout(dpp, 20) << "cls_bucket_head: open_bucket_index() returned "
                   << r << dendl;
    return r;
  }

  r = CLSRGWIssueGetDirHeader(index_pool.ioctx(), oids, list_results, cct->_conf->rgw_bucket_index_max_aio)();
  if (r < 0) {
    ldpp_dout(dpp, 20) << "cls_bucket_head: CLSRGWIssueGetDirHeader() returned "
                   << r << dendl;
    return r;
  }

  map<int, struct rgw_cls_list_ret>::iterator iter = list_results.begin();
  for(; iter != list_results.end(); ++iter) {
    headers.push_back(std::move(iter->second.dir.header));
  }
  return 0;
}

int RGWRados::cls_bucket_head_async(const DoutPrefixProvider *dpp, const RGWBucketInfo& bucket_info, const rgw::bucket_index_layout_generation& idx_layout, int shard_id, RGWGetDirHeader_CB *ctx, int *num_aio)
{
  RGWSI_RADOS::Pool index_pool;
  map<int, string> bucket_objs;
  int r = svc.bi_rados->open_bucket_index(dpp, bucket_info, shard_id, idx_layout, &index_pool, &bucket_objs, nullptr);
  if (r < 0)
    return r;

  map<int, string>::iterator iter = bucket_objs.begin();
  for (; iter != bucket_objs.end(); ++iter) {
    r = cls_rgw_get_dir_header_async(index_pool.ioctx(), iter->second, static_cast<RGWGetDirHeader_CB*>(ctx->get()));
    if (r < 0) {
      ctx->put();
      break;
    } else {
      (*num_aio)++;
    }
  }
  return r;
}

int RGWRados::check_bucket_shards(const RGWBucketInfo& bucket_info,
				  const rgw_bucket& bucket,
				  uint64_t num_objs,
                                  const DoutPrefixProvider *dpp)
{
  if (! cct->_conf.get_val<bool>("rgw_dynamic_resharding")) {
      return 0;
  }

  bool need_resharding = false;
  uint32_t num_source_shards = rgw::current_num_shards(bucket_info.layout);
  const uint32_t max_dynamic_shards =
    uint32_t(cct->_conf.get_val<uint64_t>("rgw_max_dynamic_shards"));

  if (num_source_shards >= max_dynamic_shards) {
    return 0;
  }

  uint32_t suggested_num_shards = 0;
  const uint64_t max_objs_per_shard =
    cct->_conf.get_val<uint64_t>("rgw_max_objs_per_shard");

  // TODO: consider per-bucket sync policy here?
  const bool is_multisite = svc.zone->get_zone().log_data;

  quota_handler->check_bucket_shards(dpp, max_objs_per_shard, num_source_shards,
				     num_objs, is_multisite, need_resharding,
				     &suggested_num_shards);
  if (! need_resharding) {
    return 0;
  }

  const uint32_t final_num_shards =
    RGWBucketReshard::get_preferred_shards(suggested_num_shards,
					   max_dynamic_shards);
  // final verification, so we don't reduce number of shards
  if (final_num_shards <= num_source_shards) {
    return 0;
  }

  ldpp_dout(dpp, 1) << "RGWRados::" << __func__ << " bucket " << bucket.name <<
    " needs resharding; current num shards " << bucket_info.layout.current_index.layout.normal.num_shards <<
    "; new num shards " << final_num_shards << " (suggested " <<
    suggested_num_shards << ")" << dendl;

  return add_bucket_to_reshard(dpp, bucket_info, final_num_shards);
}

int RGWRados::add_bucket_to_reshard(const DoutPrefixProvider *dpp, const RGWBucketInfo& bucket_info, uint32_t new_num_shards)
{
  RGWReshard reshard(this->store, dpp);

  uint32_t num_source_shards = rgw::current_num_shards(bucket_info.layout);

  new_num_shards = std::min(new_num_shards, get_max_bucket_shards());
  if (new_num_shards <= num_source_shards) {
    ldpp_dout(dpp, 20) << "not resharding bucket name=" << bucket_info.bucket.name << ", orig_num=" << num_source_shards << ", new_num_shards=" << new_num_shards << dendl;
    return 0;
  }

  cls_rgw_reshard_entry entry;
  entry.time = real_clock::now();
  entry.tenant = bucket_info.owner.tenant;
  entry.bucket_name = bucket_info.bucket.name;
  entry.bucket_id = bucket_info.bucket.bucket_id;
  entry.old_num_shards = num_source_shards;
  entry.new_num_shards = new_num_shards;

  return reshard.add(dpp, entry);
}

int RGWRados::check_quota(const DoutPrefixProvider *dpp, const rgw_user& bucket_owner, rgw_bucket& bucket,
                          RGWQuota& quota,
			  uint64_t obj_size, optional_yield y,
			  bool check_size_only)
{
  // if we only check size, then num_objs will set to 0
  if(check_size_only)
    return quota_handler->check_quota(dpp, bucket_owner, bucket, quota, 0, obj_size, y);

  return quota_handler->check_quota(dpp, bucket_owner, bucket, quota, 1, obj_size, y);
}

int RGWRados::get_target_shard_id(const rgw::bucket_index_normal_layout& layout, const string& obj_key,
                                  int *shard_id)
{
  int r = 0;
  switch (layout.hash_type) {
    case rgw::BucketHashType::Mod:
      if (!layout.num_shards) {
        if (shard_id) {
          *shard_id = -1;
        }
      } else {
        uint32_t sid = svc.bi_rados->bucket_shard_index(obj_key, layout.num_shards);
        if (shard_id) {
          *shard_id = (int)sid;
        }
      }
      break;
    default:
      r = -ENOTSUP;
  }
  return r;
}

uint64_t RGWRados::instance_id()
{
  return get_rados_handle()->get_instance_id();
}

uint64_t RGWRados::next_bucket_id()
{
  std::lock_guard l{bucket_id_lock};
  return ++max_bucket_id;
}

librados::Rados* RGWRados::get_rados_handle()
{
  return &rados;
}

int RGWRados::delete_raw_obj_aio(const DoutPrefixProvider *dpp, const rgw_raw_obj& obj, list<librados::AioCompletion *>& handles)
{
  rgw_rados_ref ref;
  int ret = get_raw_obj_ref(dpp, obj, &ref);
  if (ret < 0) {
    ldpp_dout(dpp, -1) << "ERROR: failed to get obj ref with ret=" << ret << dendl;
    return ret;
  }

  ObjectWriteOperation op;
  list<string> prefixes;
  cls_rgw_remove_obj(op, prefixes);

  AioCompletion *c = librados::Rados::aio_create_completion(nullptr, nullptr);
  ret = ref.pool.ioctx().aio_operate(ref.obj.oid, c, &op);
  if (ret < 0) {
    ldpp_dout(dpp, -1) << "ERROR: AioOperate failed with ret=" << ret << dendl;
    c->release();
    return ret;
  }

  handles.push_back(c);

  return 0;
}

int RGWRados::delete_obj_aio(const DoutPrefixProvider *dpp, const rgw_obj& obj,
                             RGWBucketInfo& bucket_info, RGWObjState *astate,
                             list<librados::AioCompletion *>& handles, bool keep_index_consistent,
                             optional_yield y)
{
  rgw_rados_ref ref;
  int ret = get_obj_head_ref(dpp, bucket_info, obj, &ref);
  if (ret < 0) {
    ldpp_dout(dpp, -1) << "ERROR: failed to get obj ref with ret=" << ret << dendl;
    return ret;
  }

  if (keep_index_consistent) {
    RGWRados::Bucket bop(this, bucket_info);
    RGWRados::Bucket::UpdateIndex index_op(&bop, obj);

    ret = index_op.prepare(dpp, CLS_RGW_OP_DEL, &astate->write_tag, y);
    if (ret < 0) {
      ldpp_dout(dpp, -1) << "ERROR: failed to prepare index op with ret=" << ret << dendl;
      return ret;
    }
  }

  ObjectWriteOperation op;
  list<string> prefixes;
  cls_rgw_remove_obj(op, prefixes);

  AioCompletion *c = librados::Rados::aio_create_completion(nullptr, nullptr);
  ret = ref.pool.ioctx().aio_operate(ref.obj.oid, c, &op);
  if (ret < 0) {
    ldpp_dout(dpp, -1) << "ERROR: AioOperate failed with ret=" << ret << dendl;
    c->release();
    return ret;
  }

  handles.push_back(c);

  if (keep_index_consistent) {
    ret = delete_obj_index(obj, astate->mtime, dpp);
    if (ret < 0) {
      ldpp_dout(dpp, -1) << "ERROR: failed to delete obj index with ret=" << ret << dendl;
      return ret;
    }
  }
  return ret;
}

void objexp_hint_entry::generate_test_instances(list<objexp_hint_entry*>& o)
{
  auto it = new objexp_hint_entry;
  it->tenant = "tenant1";
  it->bucket_name = "bucket1";
  it->bucket_id = "1234";
  it->obj_key = rgw_obj_key("obj");
  o.push_back(it);
  o.push_back(new objexp_hint_entry);
}

void objexp_hint_entry::dump(Formatter *f) const
{
  f->open_object_section("objexp_hint_entry");
  encode_json("tenant", tenant, f);
  encode_json("bucket_name", bucket_name, f);
  encode_json("bucket_id", bucket_id, f);
  encode_json("rgw_obj_key", obj_key, f);
  utime_t ut(exp_time);
  encode_json("exp_time", ut, f);
  f->close_section();
}

void RGWOLHInfo::generate_test_instances(list<RGWOLHInfo*> &o)
{
  RGWOLHInfo *olh = new RGWOLHInfo;
  olh->removed = false;
  o.push_back(olh);
  o.push_back(new RGWOLHInfo);
}

void RGWOLHInfo::dump(Formatter *f) const
{
  encode_json("target", target, f);
}

void RGWOLHPendingInfo::dump(Formatter *f) const
{
  utime_t ut(time);
  encode_json("time", ut, f);
}
<|MERGE_RESOLUTION|>--- conflicted
+++ resolved
@@ -74,11 +74,8 @@
 #include "rgw_data_sync.h"
 #include "rgw_realm_watcher.h"
 #include "rgw_reshard.h"
-<<<<<<< HEAD
 #include "rgw_sip_bucket.h"
-=======
 #include "rgw_cr_rados.h"
->>>>>>> 123b8a3d
 
 #include "services/svc_zone.h"
 #include "services/svc_zone_utils.h"
@@ -4244,13 +4241,8 @@
     // for OP_LINK_OLH to call set_olh() with a real olh_epoch
     if (params.olh_epoch && *params.olh_epoch > 0) {
       constexpr bool log_data_change = true;
-<<<<<<< HEAD
-      ret = set_olh(dpp, obj_ctx, dest_bucket->get_info(), dest_obj->get_obj(), false, nullptr,
+      ret = set_olh(dpp, obj_ctx, dest_bucket->get_info(), dest_obj, false, nullptr,
                     *params.olh_epoch, real_time(), false, null_yield, params.zones_trace, log_data_change);
-=======
-      ret = set_olh(dpp, obj_ctx, dest_bucket->get_info(), dest_obj, false, nullptr,
-                    *olh_epoch, real_time(), false, null_yield, zones_trace, log_data_change);
->>>>>>> 123b8a3d
     } else {
       // we already have the latest copy
       ret = 0;
@@ -7562,11 +7554,7 @@
     return -EIO;
   }
 
-<<<<<<< HEAD
-  ret = update_olh(dpp, obj_ctx, state, bucket_info, olh_obj, zones_trace);
-=======
-  ret = update_olh(dpp, state, bucket_info, olh_obj.get());
->>>>>>> 123b8a3d
+  ret = update_olh(dpp, state, bucket_info, olh_obj.get(), zones_trace);
   if (ret == -ECANCELED) { /* already did what we needed, no need to retry, raced with another user */
     ret = 0;
   }
