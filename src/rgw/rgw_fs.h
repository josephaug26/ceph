--- conflicted
+++ resolved
@@ -18,17 +18,10 @@
                    std::string& marker, std::vector<RGWObjEnt>& result, map<string, bool>& common_prefixes,
                    bool get_content_type, string& ns, bool *is_truncated, RGWAccessListFilter *filter);
 
-<<<<<<< HEAD
-  int create_bucket(std::string& id, std::string& bucket, map<std::string, bufferlist>& attrs, uint64_t auid=0);
+  int create_bucket(std::string& id, std::string& bucket, map<std::string, bufferlist>& attrs, bool exclusive, uint64_t auid=0);
   int put_obj_meta(std::string& id, rgw_obj& obj, time_t *mtime,
 	      map<std::string, bufferlist>& attrs, bool exclusive);
   int put_obj_data(std::string& id, rgw_obj& obj, const char *data,
-=======
-  int create_bucket(std::string& id, std::string& bucket, map<std::string, bufferlist>& attrs, bool exclusive, uint64_t auid=0);
-  int put_obj_meta(std::string& id, std::string& bucket, std::string& obj, time_t *mtime,
-	      map<std::string, bufferlist>& attrs);
-  int put_obj_data(std::string& id, std::string& bucket, std::string& obj, const char *data,
->>>>>>> 062ddf25
               off_t ofs, size_t size, time_t *mtime);
   int clone_range(rgw_obj& dst_obj, off_t dst_ofs,
                   rgw_obj& src_obj, off_t src_ofs, size_t size) { return -ENOTSUP; }
