// -*- mode:C++; tab-width:8; c-basic-offset:2; indent-tabs-mode:t -*-
// vim: ts=8 sw=2 smarttab


#ifndef CEPH_RGW_AUTH_REGISTRY_H
#define CEPH_RGW_AUTH_REGISTRY_H

#include <functional>
#include <memory>
#include <ostream>
#include <type_traits>
#include <utility>

#include "rgw_auth.h"
#include "rgw_auth_s3.h"
#include "rgw_swift_auth.h"
#include "rgw_rest_sts.h"

namespace rgw {
namespace auth {

/* A class aggregating the knowledge about all Strategies in RadosGW. It is
 * responsible for handling the dynamic reconfiguration on e.g. realm update. */
class StrategyRegistry {
  template <class AbstractorT,
            bool AllowAnonAccessT = false>
  using s3_strategy_t = \
    rgw::auth::s3::AWSAuthStrategy<AbstractorT, AllowAnonAccessT>;

  struct s3_main_strategy_t : public Strategy {
    using s3_main_strategy_plain_t = \
      s3_strategy_t<rgw::auth::s3::AWSGeneralAbstractor, true>;
    using s3_main_strategy_boto2_t = \
      s3_strategy_t<rgw::auth::s3::AWSGeneralBoto2Abstractor>;

    s3_main_strategy_plain_t s3_main_strategy_plain;
    s3_main_strategy_boto2_t s3_main_strategy_boto2;

<<<<<<< HEAD
    s3_main_strategy_t(CephContext* const cct,
		       ImplicitTenants& implicit_tenant_context,
		       RGWRados* const store)
      : s3_main_strategy_plain(cct, implicit_tenant_context, store),
        s3_main_strategy_boto2(cct, implicit_tenant_context, store) {
=======
    s3_main_strategy_t(CephContext* const cct, RGWCtl* const ctl)
      : s3_main_strategy_plain(cct, ctl),
        s3_main_strategy_boto2(cct, ctl) {
>>>>>>> 2bf10310
      add_engine(Strategy::Control::SUFFICIENT, s3_main_strategy_plain);
      add_engine(Strategy::Control::FALLBACK, s3_main_strategy_boto2);
    }

    const char* get_name() const noexcept override {
      return "rgw::auth::StrategyRegistry::s3_main_strategy_t";
    }
  } s3_main_strategy;

  using s3_post_strategy_t = \
    s3_strategy_t<rgw::auth::s3::AWSBrowserUploadAbstractor>;
  s3_post_strategy_t s3_post_strategy;

  rgw::auth::swift::DefaultStrategy swift_strategy;

  rgw::auth::sts::DefaultStrategy sts_strategy;

public:
  StrategyRegistry(CephContext* const cct,
<<<<<<< HEAD
                   ImplicitTenants& implicit_tenant_context,
                   RGWRados* const store)
    : s3_main_strategy(cct, implicit_tenant_context, store),
      s3_post_strategy(cct, implicit_tenant_context, store),
      swift_strategy(cct, implicit_tenant_context, store),
      sts_strategy(cct, implicit_tenant_context, store) {
=======
                   RGWCtl* const ctl)
    : s3_main_strategy(cct, ctl),
      s3_post_strategy(cct, ctl),
      swift_strategy(cct, ctl),
      sts_strategy(cct, ctl) {
>>>>>>> 2bf10310
  }

  const s3_main_strategy_t& get_s3_main() const {
    return s3_main_strategy;
  }

  const s3_post_strategy_t& get_s3_post() const {
    return s3_post_strategy;
  }

  const rgw::auth::swift::DefaultStrategy& get_swift() const {
    return swift_strategy;
  }

  const rgw::auth::sts::DefaultStrategy& get_sts() const {
    return sts_strategy;
  }

  static std::shared_ptr<StrategyRegistry>
  create(CephContext* const cct,
<<<<<<< HEAD
         ImplicitTenants& implicit_tenant_context,
         RGWRados* const store) {
    return std::make_shared<StrategyRegistry>(cct, implicit_tenant_context, store);
=======
         RGWCtl* const ctl) {
    return std::make_shared<StrategyRegistry>(cct, ctl);
>>>>>>> 2bf10310
  }
};

} /* namespace auth */
} /* namespace rgw */

using rgw_auth_registry_t = rgw::auth::StrategyRegistry;
using rgw_auth_registry_ptr_t = std::shared_ptr<rgw_auth_registry_t>;

#endif /* CEPH_RGW_AUTH_REGISTRY_H */<|MERGE_RESOLUTION|>--- conflicted
+++ resolved
@@ -36,17 +36,11 @@
     s3_main_strategy_plain_t s3_main_strategy_plain;
     s3_main_strategy_boto2_t s3_main_strategy_boto2;
 
-<<<<<<< HEAD
     s3_main_strategy_t(CephContext* const cct,
 		       ImplicitTenants& implicit_tenant_context,
-		       RGWRados* const store)
-      : s3_main_strategy_plain(cct, implicit_tenant_context, store),
-        s3_main_strategy_boto2(cct, implicit_tenant_context, store) {
-=======
-    s3_main_strategy_t(CephContext* const cct, RGWCtl* const ctl)
-      : s3_main_strategy_plain(cct, ctl),
-        s3_main_strategy_boto2(cct, ctl) {
->>>>>>> 2bf10310
+		       RGWCtl* const ctl)
+      : s3_main_strategy_plain(cct, implicit_tenant_context, ctl),
+        s3_main_strategy_boto2(cct, implicit_tenant_context, ctl) {
       add_engine(Strategy::Control::SUFFICIENT, s3_main_strategy_plain);
       add_engine(Strategy::Control::FALLBACK, s3_main_strategy_boto2);
     }
@@ -66,20 +60,12 @@
 
 public:
   StrategyRegistry(CephContext* const cct,
-<<<<<<< HEAD
                    ImplicitTenants& implicit_tenant_context,
-                   RGWRados* const store)
-    : s3_main_strategy(cct, implicit_tenant_context, store),
-      s3_post_strategy(cct, implicit_tenant_context, store),
-      swift_strategy(cct, implicit_tenant_context, store),
-      sts_strategy(cct, implicit_tenant_context, store) {
-=======
                    RGWCtl* const ctl)
-    : s3_main_strategy(cct, ctl),
-      s3_post_strategy(cct, ctl),
-      swift_strategy(cct, ctl),
-      sts_strategy(cct, ctl) {
->>>>>>> 2bf10310
+    : s3_main_strategy(cct, implicit_tenant_context, ctl),
+      s3_post_strategy(cct, implicit_tenant_context, ctl),
+      swift_strategy(cct, implicit_tenant_context, ctl),
+      sts_strategy(cct, implicit_tenant_context, ctl) {
   }
 
   const s3_main_strategy_t& get_s3_main() const {
@@ -100,14 +86,9 @@
 
   static std::shared_ptr<StrategyRegistry>
   create(CephContext* const cct,
-<<<<<<< HEAD
          ImplicitTenants& implicit_tenant_context,
-         RGWRados* const store) {
-    return std::make_shared<StrategyRegistry>(cct, implicit_tenant_context, store);
-=======
          RGWCtl* const ctl) {
-    return std::make_shared<StrategyRegistry>(cct, ctl);
->>>>>>> 2bf10310
+    return std::make_shared<StrategyRegistry>(cct, implicit_tenant_context, ctl);
   }
 };
 
