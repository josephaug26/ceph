// -*- mode:C++; tab-width:8; c-basic-offset:2; indent-tabs-mode:t -*- 
// vim: ts=8 sw=2 smarttab
/*
 * Ceph - scalable distributed file system
 *
 * Copyright (C) 2004-2006 Sage Weil <sage@newdream.net>
 *
 * This is free software; you can redistribute it and/or
 * modify it under the terms of the GNU Lesser General Public
 * License version 2.1, as published by the Free Software 
 * Foundation.  See file COPYING.
 * 
 */

#include "Objecter.h"
#include "osd/OSDMap.h"
#include "Filer.h"

#include "mon/MonClient.h"

#include "msg/Messenger.h"
#include "msg/Message.h"

#include "messages/MPing.h"
#include "messages/MOSDOp.h"
#include "messages/MOSDOpReply.h"
#include "messages/MOSDMap.h"

#include "messages/MPoolOp.h"
#include "messages/MPoolOpReply.h"

#include "messages/MGetPoolStats.h"
#include "messages/MGetPoolStatsReply.h"
#include "messages/MStatfs.h"
#include "messages/MStatfsReply.h"

#include "messages/MOSDFailure.h"
#include "messages/MMonCommand.h"

#include "messages/MCommand.h"
#include "messages/MCommandReply.h"

#include <errno.h>

#include "common/config.h"
#include "common/perf_counters.h"


#define dout_subsys ceph_subsys_objecter
#undef dout_prefix
#define dout_prefix *_dout << messenger->get_myname() << ".objecter "


enum {
  l_osdc_first = 123200,
  l_osdc_op_active,
  l_osdc_op_laggy,
  l_osdc_op_send,
  l_osdc_op_send_bytes,
  l_osdc_op_resend,
  l_osdc_op_ack,
  l_osdc_op_commit,

  l_osdc_op,
  l_osdc_op_r,
  l_osdc_op_w,
  l_osdc_op_rmw,
  l_osdc_op_pg,

  l_osdc_osdop_stat,
  l_osdc_osdop_create,
  l_osdc_osdop_read,
  l_osdc_osdop_write,
  l_osdc_osdop_writefull,
  l_osdc_osdop_append,
  l_osdc_osdop_zero,
  l_osdc_osdop_truncate,
  l_osdc_osdop_delete,
  l_osdc_osdop_mapext,
  l_osdc_osdop_sparse_read,
  l_osdc_osdop_clonerange,
  l_osdc_osdop_getxattr,
  l_osdc_osdop_setxattr,
  l_osdc_osdop_cmpxattr,
  l_osdc_osdop_rmxattr,
  l_osdc_osdop_resetxattrs,
  l_osdc_osdop_tmap_up,
  l_osdc_osdop_tmap_put,
  l_osdc_osdop_tmap_get,
  l_osdc_osdop_call,
  l_osdc_osdop_watch,
  l_osdc_osdop_notify,
  l_osdc_osdop_src_cmpxattr,
  l_osdc_osdop_pgls,
  l_osdc_osdop_pgls_filter,
  l_osdc_osdop_other,

  l_osdc_linger_active,
  l_osdc_linger_send,
  l_osdc_linger_resend,

  l_osdc_poolop_active,
  l_osdc_poolop_send,
  l_osdc_poolop_resend,

  l_osdc_poolstat_active,
  l_osdc_poolstat_send,
  l_osdc_poolstat_resend,

  l_osdc_statfs_active,
  l_osdc_statfs_send,
  l_osdc_statfs_resend,

  l_osdc_command_active,
  l_osdc_command_send,
  l_osdc_command_resend,

  l_osdc_map_epoch,
  l_osdc_map_full,
  l_osdc_map_inc,

  l_osdc_osd_sessions,
  l_osdc_osd_session_open,
  l_osdc_osd_session_close,
  l_osdc_osd_laggy,
  l_osdc_last,
};


// messages ------------------------------

void Objecter::init_unlocked()
{
  assert(!initialized);

  if (!logger) {
    PerfCountersBuilder pcb(cct, "objecter", l_osdc_first, l_osdc_last);

    pcb.add_u64(l_osdc_op_active, "op_active");
    pcb.add_u64(l_osdc_op_laggy, "op_laggy");
    pcb.add_u64_counter(l_osdc_op_send, "op_send");
    pcb.add_u64_counter(l_osdc_op_send_bytes, "op_send_bytes");
    pcb.add_u64_counter(l_osdc_op_resend, "op_resend");
    pcb.add_u64_counter(l_osdc_op_ack, "op_ack");
    pcb.add_u64_counter(l_osdc_op_commit, "op_commit");

    pcb.add_u64_counter(l_osdc_op, "op");
    pcb.add_u64_counter(l_osdc_op_r, "op_r");
    pcb.add_u64_counter(l_osdc_op_w, "op_w");
    pcb.add_u64_counter(l_osdc_op_rmw, "op_rmw");
    pcb.add_u64_counter(l_osdc_op_pg, "op_pg");

    pcb.add_u64_counter(l_osdc_osdop_stat, "osdop_stat");
    pcb.add_u64_counter(l_osdc_osdop_create, "osdop_create");
    pcb.add_u64_counter(l_osdc_osdop_read, "osdop_read");
    pcb.add_u64_counter(l_osdc_osdop_write, "osdop_write");
    pcb.add_u64_counter(l_osdc_osdop_writefull, "osdop_writefull");
    pcb.add_u64_counter(l_osdc_osdop_append, "osdop_append");
    pcb.add_u64_counter(l_osdc_osdop_zero, "osdop_zero");
    pcb.add_u64_counter(l_osdc_osdop_truncate, "osdop_truncate");
    pcb.add_u64_counter(l_osdc_osdop_delete, "osdop_delete");
    pcb.add_u64_counter(l_osdc_osdop_mapext, "osdop_mapext");
    pcb.add_u64_counter(l_osdc_osdop_sparse_read, "osdop_sparse_read");
    pcb.add_u64_counter(l_osdc_osdop_clonerange, "osdop_clonerange");
    pcb.add_u64_counter(l_osdc_osdop_getxattr, "osdop_getxattr");
    pcb.add_u64_counter(l_osdc_osdop_setxattr, "osdop_setxattr");
    pcb.add_u64_counter(l_osdc_osdop_cmpxattr, "osdop_cmpxattr");
    pcb.add_u64_counter(l_osdc_osdop_rmxattr, "osdop_rmxattr");
    pcb.add_u64_counter(l_osdc_osdop_resetxattrs, "osdop_resetxattrs");
    pcb.add_u64_counter(l_osdc_osdop_tmap_up, "osdop_tmap_up");
    pcb.add_u64_counter(l_osdc_osdop_tmap_put, "osdop_tmap_put");
    pcb.add_u64_counter(l_osdc_osdop_tmap_get, "osdop_tmap_get");
    pcb.add_u64_counter(l_osdc_osdop_call, "osdop_call");
    pcb.add_u64_counter(l_osdc_osdop_watch, "osdop_watch");
    pcb.add_u64_counter(l_osdc_osdop_notify, "osdop_notify");
    pcb.add_u64_counter(l_osdc_osdop_src_cmpxattr, "osdop_src_cmpxattr");
    pcb.add_u64_counter(l_osdc_osdop_pgls, "osdop_pgls");
    pcb.add_u64_counter(l_osdc_osdop_pgls_filter, "osdop_pgls_filter");
    pcb.add_u64_counter(l_osdc_osdop_other, "osdop_other");

    pcb.add_u64(l_osdc_linger_active, "linger_active");
    pcb.add_u64_counter(l_osdc_linger_send, "linger_send");
    pcb.add_u64_counter(l_osdc_linger_resend, "linger_resend");

    pcb.add_u64(l_osdc_poolop_active, "poolop_active");
    pcb.add_u64_counter(l_osdc_poolop_send, "poolop_send");
    pcb.add_u64_counter(l_osdc_poolop_resend, "poolop_resend");

    pcb.add_u64(l_osdc_poolstat_active, "poolstat_active");
    pcb.add_u64_counter(l_osdc_poolstat_send, "poolstat_send");
    pcb.add_u64_counter(l_osdc_poolstat_resend, "poolstat_resend");

    pcb.add_u64(l_osdc_statfs_active, "statfs_active");
    pcb.add_u64_counter(l_osdc_statfs_send, "statfs_send");
    pcb.add_u64_counter(l_osdc_statfs_resend, "statfs_resend");

    pcb.add_u64(l_osdc_command_active, "command_active");
    pcb.add_u64_counter(l_osdc_command_send, "command_send");
    pcb.add_u64_counter(l_osdc_command_resend, "command_resend");

    pcb.add_u64(l_osdc_map_epoch, "map_epoch");
    pcb.add_u64_counter(l_osdc_map_full, "map_full");
    pcb.add_u64_counter(l_osdc_map_inc, "map_inc");

    pcb.add_u64(l_osdc_osd_sessions, "osd_sessions");  // open sessions
    pcb.add_u64_counter(l_osdc_osd_session_open, "osd_session_open");
    pcb.add_u64_counter(l_osdc_osd_session_close, "osd_session_close");
    pcb.add_u64(l_osdc_osd_laggy, "osd_laggy");

    logger = pcb.create_perf_counters();
    cct->get_perfcounters_collection()->add(logger);
  }

  m_request_state_hook = new RequestStateHook(this);
  AdminSocket* admin_socket = cct->get_admin_socket();
  int ret = admin_socket->register_command("objecter_requests",
					   "objecter_requests",
					   m_request_state_hook,
					   "show in-progress osd requests");
  if (ret < 0) {
    lderr(cct) << "error registering admin socket command: "
	       << cpp_strerror(-ret) << dendl;
  }
}

void Objecter::init_locked()
{
  assert(client_lock.is_locked());
  assert(!initialized);

  schedule_tick();
  if (osdmap->get_epoch() == 0)
    maybe_request_map();

  initialized = true;
}

void Objecter::shutdown_locked() 
{
  assert(client_lock.is_locked());
  assert(initialized);
  initialized = false;

  map<int,OSDSession*>::iterator p;
  while (!osd_sessions.empty()) {
    p = osd_sessions.begin();
    close_session(p->second);
  }

  if (tick_event) {
    timer.cancel_event(tick_event);
    tick_event = NULL;
  }
}

void Objecter::shutdown_unlocked()
{
  if (m_request_state_hook) {
    AdminSocket* admin_socket = cct->get_admin_socket();
    admin_socket->unregister_command("objecter_requests");
    delete m_request_state_hook;
    m_request_state_hook = NULL;
  }

  if (logger) {
    cct->get_perfcounters_collection()->remove(logger);
    delete logger;
    logger = NULL;
  }
}

void Objecter::send_linger(LingerOp *info)
{
  ldout(cct, 15) << "send_linger " << info->linger_id << dendl;
  vector<OSDOp> opv = info->ops; // need to pass a copy to ops
  Context *onack = (!info->registered && info->on_reg_ack) ? new C_Linger_Ack(this, info) : NULL;
  Context *oncommit = new C_Linger_Commit(this, info);
  Op *o = new Op(info->oid, info->oloc, opv, info->flags | CEPH_OSD_FLAG_READ,
		 onack, oncommit,
		 info->pobjver);
  o->snapid = info->snap;
  o->snapc = info->snapc;
  o->mtime = info->mtime;

  // do not resend this; we will send a new op to reregister
  o->should_resend = false;

  if (info->session) {
    int r = recalc_op_target(o);
    if (r == RECALC_OP_TARGET_POOL_DNE) {
      _send_linger_map_check(info);
    }
  }

  if (info->register_tid) {
    // repeat send.  cancel old registeration op, if any.
    if (ops.count(info->register_tid)) {
      Op *o = ops[info->register_tid];
      op_cancel_map_check(o);
      cancel_linger_op(o);
    }
    info->register_tid = _op_submit(o);
  } else {
    // first send
    // populate info->pgid and info->acting so we
    // don't resend the linger op on the next osdmap update
    recalc_linger_op_target(info);
    info->register_tid = op_submit(o);
  }

  OSDSession *s = o->session;
  if (info->session != s) {
    info->session_item.remove_myself();
    info->session = s;
    if (info->session)
      s->linger_ops.push_back(&info->session_item);
  }

  logger->inc(l_osdc_linger_send);
}

void Objecter::_linger_ack(LingerOp *info, int r) 
{
  ldout(cct, 10) << "_linger_ack " << info->linger_id << dendl;
  if (info->on_reg_ack) {
    info->on_reg_ack->complete(r);
    info->on_reg_ack = NULL;
  }
}

void Objecter::_linger_commit(LingerOp *info, int r) 
{
  ldout(cct, 10) << "_linger_commit " << info->linger_id << dendl;
  if (info->on_reg_commit) {
    info->on_reg_commit->complete(r);
    info->on_reg_commit = NULL;
  }

  // only tell the user the first time we do this
  info->registered = true;
  info->pobjver = NULL;
}

void Objecter::unregister_linger(uint64_t linger_id)
{
  map<uint64_t, LingerOp*>::iterator iter = linger_ops.find(linger_id);
  if (iter != linger_ops.end()) {
    LingerOp *info = iter->second;
    info->session_item.remove_myself();
    linger_ops.erase(iter);
    info->put();
    logger->set(l_osdc_linger_active, linger_ops.size());
  }
}

tid_t Objecter::linger_mutate(const object_t& oid, const object_locator_t& oloc,
			      ObjectOperation& op,
			      const SnapContext& snapc, utime_t mtime,
			      bufferlist& inbl, int flags,
			      Context *onack, Context *oncommit,
			      version_t *objver)
{
  LingerOp *info = new LingerOp;
  info->oid = oid;
  info->oloc = oloc;
  if (info->oloc.key == oid)
    info->oloc.key.clear();
  info->snapc = snapc;
  info->mtime = mtime;
  info->flags = flags | CEPH_OSD_FLAG_WRITE;
  info->ops = op.ops;
  info->inbl = inbl;
  info->poutbl = NULL;
  info->pobjver = objver;
  info->on_reg_ack = onack;
  info->on_reg_commit = oncommit;

  info->linger_id = ++max_linger_id;
  linger_ops[info->linger_id] = info;

  logger->set(l_osdc_linger_active, linger_ops.size());

  send_linger(info);

  return info->linger_id;
}

tid_t Objecter::linger_read(const object_t& oid, const object_locator_t& oloc,
			    ObjectOperation& op,
			    snapid_t snap, bufferlist& inbl, bufferlist *poutbl, int flags,
			    Context *onfinish,
			    version_t *objver)
{
  LingerOp *info = new LingerOp;
  info->oid = oid;
  info->oloc = oloc;
  if (info->oloc.key == oid)
    info->oloc.key.clear();
  info->snap = snap;
  info->flags = flags;
  info->ops = op.ops;
  info->inbl = inbl;
  info->poutbl = poutbl;
  info->pobjver = objver;
  info->on_reg_commit = onfinish;

  info->linger_id = ++max_linger_id;
  linger_ops[info->linger_id] = info;

  logger->set(l_osdc_linger_active, linger_ops.size());

  send_linger(info);

  return info->linger_id;
}

void Objecter::dispatch(Message *m)
{
  switch (m->get_type()) {
  case CEPH_MSG_OSD_OPREPLY:
    handle_osd_op_reply(static_cast<MOSDOpReply*>(m));
    break;
    
  case CEPH_MSG_OSD_MAP:
    handle_osd_map(static_cast<MOSDMap*>(m));
    break;

  case MSG_GETPOOLSTATSREPLY:
    handle_get_pool_stats_reply(static_cast<MGetPoolStatsReply*>(m));
    break;

  case CEPH_MSG_STATFS_REPLY:
    handle_fs_stats_reply(static_cast<MStatfsReply*>(m));
    break;

  case CEPH_MSG_POOLOP_REPLY:
    handle_pool_op_reply(static_cast<MPoolOpReply*>(m));
    break;

  case MSG_COMMAND_REPLY:
    handle_command_reply(static_cast<MCommandReply*>(m));
    break;

  default:
    ldout(cct, 0) << "don't know message type " << m->get_type() << dendl;
    assert(0);
  }
}

void Objecter::scan_requests(bool force_resend,
			     bool force_resend_writes,
			     map<tid_t, Op*>& need_resend,
			     list<LingerOp*>& need_resend_linger,
			     map<tid_t, CommandOp*>& need_resend_command)
{
  // check for changed linger mappings (_before_ regular ops)
  map<tid_t,LingerOp*>::iterator lp = linger_ops.begin();
  while (lp != linger_ops.end()) {
    LingerOp *op = lp->second;
    ++lp;   // check_linger_pool_dne() may touch linger_ops; prevent iterator invalidation
    ldout(cct, 10) << " checking linger op " << op->linger_id << dendl;
    int r = recalc_linger_op_target(op);
    switch (r) {
    case RECALC_OP_TARGET_NO_ACTION:
      if (!force_resend && !force_resend_writes)
	break;
      // -- fall-thru --
    case RECALC_OP_TARGET_NEED_RESEND:
      need_resend_linger.push_back(op);
      linger_cancel_map_check(op);
      break;
    case RECALC_OP_TARGET_POOL_DNE:
      check_linger_pool_dne(op);
      break;
    }
  }

  // check for changed request mappings
  map<tid_t,Op*>::iterator p = ops.begin();
  while (p != ops.end()) {
    Op *op = p->second;
    ++p;   // check_op_pool_dne() may touch ops; prevent iterator invalidation
    ldout(cct, 10) << " checking op " << op->tid << dendl;
    int r = recalc_op_target(op);
    switch (r) {
    case RECALC_OP_TARGET_NO_ACTION:
      if (!force_resend &&
	  (!force_resend_writes || !(op->flags & CEPH_OSD_FLAG_WRITE)))
	break;
      // -- fall-thru --
    case RECALC_OP_TARGET_NEED_RESEND:
      need_resend[op->tid] = op;
      op_cancel_map_check(op);
      break;
    case RECALC_OP_TARGET_POOL_DNE:
      check_op_pool_dne(op);
      break;
    }
  }

  // commands
  map<tid_t,CommandOp*>::iterator cp = command_ops.begin();
  while (cp != command_ops.end()) {
    CommandOp *c = cp->second;
    ++cp;
    ldout(cct, 10) << " checking command " << c->tid << dendl;
    int r = recalc_command_target(c);
    switch (r) {
    case RECALC_OP_TARGET_NO_ACTION:
      // resend if skipped map; otherwise do nothing.
      if (!force_resend && !force_resend_writes)
	break;
      // -- fall-thru --
    case RECALC_OP_TARGET_NEED_RESEND:
      need_resend_command[c->tid] = c;
      command_cancel_map_check(c);
      break;
    case RECALC_OP_TARGET_POOL_DNE:
    case RECALC_OP_TARGET_OSD_DNE:
    case RECALC_OP_TARGET_OSD_DOWN:
      check_command_map_dne(c);
      break;
    }     
  }
}

void Objecter::handle_osd_map(MOSDMap *m)
{
  assert(client_lock.is_locked());
  assert(initialized);
  assert(osdmap); 

  if (m->fsid != monc->get_fsid()) {
    ldout(cct, 0) << "handle_osd_map fsid " << m->fsid << " != " << monc->get_fsid() << dendl;
    m->put();
    return;
  }

  bool was_pauserd = osdmap->test_flag(CEPH_OSDMAP_PAUSERD);
  bool was_full = osdmap->test_flag(CEPH_OSDMAP_FULL);
  bool was_pausewr = osdmap->test_flag(CEPH_OSDMAP_PAUSEWR) || was_full;

  list<LingerOp*> need_resend_linger;
  map<tid_t, Op*> need_resend;
  map<tid_t, CommandOp*> need_resend_command;

  if (m->get_last() <= osdmap->get_epoch()) {
    ldout(cct, 3) << "handle_osd_map ignoring epochs [" 
            << m->get_first() << "," << m->get_last() 
            << "] <= " << osdmap->get_epoch() << dendl;
  } 
  else {
    ldout(cct, 3) << "handle_osd_map got epochs [" 
            << m->get_first() << "," << m->get_last() 
            << "] > " << osdmap->get_epoch()
            << dendl;

    if (osdmap->get_epoch()) {
      bool skipped_map = false;
      // we want incrementals
      for (epoch_t e = osdmap->get_epoch() + 1;
	   e <= m->get_last();
	   e++) {
 
	if (osdmap->get_epoch() == e-1 &&
	    m->incremental_maps.count(e)) {
	  ldout(cct, 3) << "handle_osd_map decoding incremental epoch " << e << dendl;
	  OSDMap::Incremental inc(m->incremental_maps[e]);
	  osdmap->apply_incremental(inc);
	  logger->inc(l_osdc_map_inc);
	}
	else if (m->maps.count(e)) {
	  ldout(cct, 3) << "handle_osd_map decoding full epoch " << e << dendl;
	  osdmap->decode(m->maps[e]);
	  logger->inc(l_osdc_map_full);
	}
	else {
	  if (e && e > m->get_oldest()) {
	    ldout(cct, 3) << "handle_osd_map requesting missing epoch " << osdmap->get_epoch()+1 << dendl;
	    maybe_request_map();
	    break;
	  }
	  ldout(cct, 3) << "handle_osd_map missing epoch " << osdmap->get_epoch()+1
			<< ", jumping to " << m->get_oldest() << dendl;
	  e = m->get_oldest() - 1;
	  skipped_map = true;
	  continue;
	}
	logger->set(l_osdc_map_epoch, osdmap->get_epoch());

	was_full = was_full || osdmap->test_flag(CEPH_OSDMAP_FULL);
	scan_requests(skipped_map, was_full, need_resend, need_resend_linger,
		      need_resend_command);

	// osd addr changes?
	for (map<int,OSDSession*>::iterator p = osd_sessions.begin();
	     p != osd_sessions.end(); ) {
	  OSDSession *s = p->second;
	  ++p;
	  if (osdmap->is_up(s->osd)) {
	    if (s->con && s->con->get_peer_addr() != osdmap->get_inst(s->osd).addr)
	      close_session(s);
	  } else {
	    close_session(s);
	  }
	}

	assert(e == osdmap->get_epoch());
      }
      
    } else {
      // first map.  we want the full thing.
      if (m->maps.count(m->get_last())) {
	ldout(cct, 3) << "handle_osd_map decoding full epoch " << m->get_last() << dendl;
	osdmap->decode(m->maps[m->get_last()]);

	scan_requests(false, false, need_resend, need_resend_linger,
		      need_resend_command);
      } else {
	ldout(cct, 3) << "handle_osd_map hmm, i want a full map, requesting" << dendl;
	monc->sub_want("osdmap", 0, CEPH_SUBSCRIBE_ONETIME);
	monc->renew_subs();
      }
    }
  }

  bool pauserd = osdmap->test_flag(CEPH_OSDMAP_PAUSERD);
  bool pausewr = osdmap->test_flag(CEPH_OSDMAP_PAUSEWR) || osdmap->test_flag(CEPH_OSDMAP_FULL);

  // was/is paused?
  if (was_pauserd || was_pausewr || pauserd || pausewr)
    maybe_request_map();

  // resend requests
  for (map<tid_t, Op*>::iterator p = need_resend.begin(); p != need_resend.end(); ++p) {
    Op *op = p->second;
    if (op->should_resend) {
      if (op->session && !op->paused) {
	logger->inc(l_osdc_op_resend);
	send_op(op);
      }
    } else {
      cancel_linger_op(op);
    }
  }
  for (list<LingerOp*>::iterator p = need_resend_linger.begin(); p != need_resend_linger.end(); ++p) {
    LingerOp *op = *p;
    if (op->session) {
      logger->inc(l_osdc_linger_resend);
      send_linger(op);
    }
  }
  for (map<tid_t,CommandOp*>::iterator p = need_resend_command.begin(); p != need_resend_command.end(); ++p) {
    CommandOp *c = p->second;
    if (c->session) {
      _send_command(c);
    }
  }

  dump_active();
  
  // finish any Contexts that were waiting on a map update
  map<epoch_t,list< pair< Context*, int > > >::iterator p =
    waiting_for_map.begin();
  while (p != waiting_for_map.end() &&
	 p->first <= osdmap->get_epoch()) {
    //go through the list and call the onfinish methods
    for (list<pair<Context*, int> >::iterator i = p->second.begin();
	 i != p->second.end(); ++i) {
      i->first->complete(i->second);
    }
    waiting_for_map.erase(p++);
  }

  m->put();

  monc->sub_got("osdmap", osdmap->get_epoch());

  if (!waiting_for_map.empty())
    maybe_request_map();
}

// op pool check

void Objecter::C_Op_Map_Latest::finish(int r)
{
  if (r == -EAGAIN || r == -ECANCELED)
    return;

  lgeneric_subdout(objecter->cct, objecter, 10) << "op_map_latest r=" << r << " tid=" << tid
						<< " latest " << latest << dendl;

  Mutex::Locker l(objecter->client_lock);

  map<tid_t, Op*>::iterator iter =
    objecter->check_latest_map_ops.find(tid);
  if (iter == objecter->check_latest_map_ops.end()) {
    lgeneric_subdout(objecter->cct, objecter, 10) << "op_map_latest op " << tid << " not found" << dendl;
    return;
  }

  Op *op = iter->second;
  objecter->check_latest_map_ops.erase(iter);

  lgeneric_subdout(objecter->cct, objecter, 20) << "op_map_latest op " << op << dendl;

  if (op->map_dne_bound == 0)
    op->map_dne_bound = latest;

  objecter->check_op_pool_dne(op);
}

void Objecter::check_op_pool_dne(Op *op)
{
  ldout(cct, 10) << "check_op_pool_dne tid " << op->tid
		 << " current " << osdmap->get_epoch()
		 << " map_dne_bound " << op->map_dne_bound
		 << dendl;
  if (op->map_dne_bound > 0) {
    if (osdmap->get_epoch() >= op->map_dne_bound) {
      // we had a new enough map
      ldout(cct, 10) << "check_op_pool_dne tid " << op->tid
		     << " concluding pool " << op->pgid.pool() << " dne"
		     << dendl;
      if (op->onack) {
	op->onack->complete(-ENOENT);
      }
      if (op->oncommit) {
	op->oncommit->complete(-ENOENT);
      }
      op->session_item.remove_myself();
      ops.erase(op->tid);
      delete op;
    }
  } else {
    _send_op_map_check(op);
  }
}

void Objecter::_send_op_map_check(Op *op)
{
  assert(client_lock.is_locked());
  // ask the monitor
  if (check_latest_map_ops.count(op->tid) == 0) {
    check_latest_map_ops[op->tid] = op;
    C_Op_Map_Latest *c = new C_Op_Map_Latest(this, op->tid);
    monc->get_version("osdmap", &c->latest, NULL, c);
  }
}

void Objecter::op_cancel_map_check(Op *op)
{
  assert(client_lock.is_locked());
  map<tid_t, Op*>::iterator iter =
    check_latest_map_ops.find(op->tid);
  if (iter != check_latest_map_ops.end()) {
    check_latest_map_ops.erase(iter);
  }
}

// linger pool check

void Objecter::C_Linger_Map_Latest::finish(int r)
{
  if (r == -EAGAIN || r == -ECANCELED) {
    // ignore callback; we will retry in resend_mon_ops()
    return;
  }

  Mutex::Locker l(objecter->client_lock);

  map<uint64_t, LingerOp*>::iterator iter =
    objecter->check_latest_map_lingers.find(linger_id);
  if (iter == objecter->check_latest_map_lingers.end()) {
    return;
  }

  LingerOp *op = iter->second;
  objecter->check_latest_map_lingers.erase(iter);
  op->put();

  if (op->map_dne_bound == 0)
    op->map_dne_bound = latest;

  objecter->check_linger_pool_dne(op);
}

void Objecter::check_linger_pool_dne(LingerOp *op)
{
  ldout(cct, 10) << "check_linger_pool_dne linger_id " << op->linger_id
		 << " current " << osdmap->get_epoch()
		 << " map_dne_bound " << op->map_dne_bound
		 << dendl;
  if (op->map_dne_bound > 0) {
    if (osdmap->get_epoch() >= op->map_dne_bound) {
      if (op->on_reg_ack) {
	op->on_reg_ack->complete(-ENOENT);
      }
      if (op->on_reg_commit) {
	op->on_reg_commit->complete(-ENOENT);
      }
      unregister_linger(op->linger_id);
    }
  } else {
    _send_linger_map_check(op);
  }
}

void Objecter::_send_linger_map_check(LingerOp *op)
{
  // ask the monitor
  if (check_latest_map_lingers.count(op->linger_id) == 0) {
    op->get();
    check_latest_map_lingers[op->linger_id] = op;
    C_Linger_Map_Latest *c = new C_Linger_Map_Latest(this, op->linger_id);
    monc->get_version("osdmap", &c->latest, NULL, c);
  }
}

void Objecter::linger_cancel_map_check(LingerOp *op)
{
  map<uint64_t, LingerOp*>::iterator iter =
    check_latest_map_lingers.find(op->linger_id);
  if (iter != check_latest_map_lingers.end()) {
    LingerOp *op = iter->second;
    op->put();
    check_latest_map_lingers.erase(iter);
  }
}

// command pool check

void Objecter::C_Command_Map_Latest::finish(int r)
{
  if (r == -EAGAIN || r == -ECANCELED) {
    // ignore callback; we will retry in resend_mon_ops()
    return;
  }

  Mutex::Locker l(objecter->client_lock);

  map<uint64_t, CommandOp*>::iterator iter =
    objecter->check_latest_map_commands.find(tid);
  if (iter == objecter->check_latest_map_commands.end()) {
    return;
  }

  CommandOp *c = iter->second;
  objecter->check_latest_map_commands.erase(iter);
  c->put();

  if (c->map_dne_bound == 0)
    c->map_dne_bound = latest;

  objecter->check_command_map_dne(c);
}

void Objecter::check_command_map_dne(CommandOp *c)
{
  ldout(cct, 10) << "check_command_map_dne tid " << c->tid
		 << " current " << osdmap->get_epoch()
		 << " map_dne_bound " << c->map_dne_bound
		 << dendl;
  if (c->map_dne_bound > 0) {
    if (osdmap->get_epoch() >= c->map_dne_bound) {
      _finish_command(c, c->map_check_error, c->map_check_error_str);
    }
  } else {
    _send_command_map_check(c);
  }
}

void Objecter::_send_command_map_check(CommandOp *c)
{
  // ask the monitor
  if (check_latest_map_commands.count(c->tid) == 0) {
    c->get();
    check_latest_map_commands[c->tid] = c;
    C_Command_Map_Latest *f = new C_Command_Map_Latest(this, c->tid);
    monc->get_version("osdmap", &f->latest, NULL, f);
  }
}

void Objecter::command_cancel_map_check(CommandOp *c)
{
  map<uint64_t, CommandOp*>::iterator iter =
    check_latest_map_commands.find(c->tid);
  if (iter != check_latest_map_commands.end()) {
    CommandOp *c = iter->second;
    c->put();
    check_latest_map_commands.erase(iter);
  }
}



Objecter::OSDSession *Objecter::get_session(int osd)
{
  map<int,OSDSession*>::iterator p = osd_sessions.find(osd);
  if (p != osd_sessions.end())
    return p->second;
  OSDSession *s = new OSDSession(osd);
  osd_sessions[osd] = s;
  s->con = messenger->get_connection(osdmap->get_inst(osd));
  logger->inc(l_osdc_osd_session_open);
  logger->inc(l_osdc_osd_sessions, osd_sessions.size());
  return s;
}

void Objecter::reopen_session(OSDSession *s)
{
  entity_inst_t inst = osdmap->get_inst(s->osd);
  ldout(cct, 10) << "reopen_session osd." << s->osd << " session, addr now " << inst << dendl;
  if (s->con) {
    messenger->mark_down(s->con);
    logger->inc(l_osdc_osd_session_close);
  }
  s->con = messenger->get_connection(inst);
  s->incarnation++;
  logger->inc(l_osdc_osd_session_open);
}

void Objecter::close_session(OSDSession *s)
{
  ldout(cct, 10) << "close_session for osd." << s->osd << dendl;
  if (s->con) {
    messenger->mark_down(s->con);
    logger->inc(l_osdc_osd_session_close);
  }
  s->ops.clear();
  s->linger_ops.clear();
  s->command_ops.clear();
  osd_sessions.erase(s->osd);
  delete s;

  logger->set(l_osdc_osd_sessions, osd_sessions.size());
}

void Objecter::wait_for_osd_map()
{
  if (osdmap->get_epoch()) return;
  Mutex lock("");
  Cond cond;
  bool done;
  lock.Lock();
  C_SafeCond *context = new C_SafeCond(&lock, &cond, &done, NULL);
  waiting_for_map[0].push_back(pair<Context*, int>(context, 0));
  while (!done)
    cond.Wait(lock);
  lock.Unlock();
}

struct C_Objecter_GetVersion : public Context {
  Objecter *objecter;
  uint64_t oldest, newest;
  Context *fin;
  C_Objecter_GetVersion(Objecter *o, Context *c)
    : objecter(o), oldest(0), newest(0), fin(c) {}
  void finish(int r) {
    if (r >= 0)
      objecter->_get_latest_version(oldest, newest, fin);
    else if (r == -EAGAIN) { // try again as instructed
      objecter->wait_for_latest_osdmap(fin);
    } else {
      // it doesn't return any other error codes!
      assert(0);
    }
  }
};

void Objecter::wait_for_latest_osdmap(Context *fin)
{
  ldout(cct, 10) << __func__ << dendl;
  C_Objecter_GetVersion *c = new C_Objecter_GetVersion(this, fin);
  monc->get_version("osdmap", &c->newest, &c->oldest, c);
}

void Objecter::_get_latest_version(epoch_t oldest, epoch_t newest, Context *fin)
{
  if (osdmap->get_epoch() >= newest) {
  ldout(cct, 10) << __func__ << " latest " << newest << ", have it" << dendl;
    if (fin)
      fin->complete(0);
    return;
  }

  ldout(cct, 10) << __func__ << " latest " << newest << ", waiting" << dendl;
  wait_for_new_map(fin, newest, 0);
}

void Objecter::maybe_request_map()
{
  int flag = 0;
  if (osdmap->test_flag(CEPH_OSDMAP_FULL)) {
    ldout(cct, 10) << "maybe_request_map subscribing (continuous) to next osd map (FULL flag is set)" << dendl;
  } else {
    ldout(cct, 10) << "maybe_request_map subscribing (onetime) to next osd map" << dendl;
    flag = CEPH_SUBSCRIBE_ONETIME;
  }
  epoch_t epoch = osdmap->get_epoch() ? osdmap->get_epoch()+1 : 0;
  if (monc->sub_want("osdmap", epoch, flag))
    monc->renew_subs();
}

void Objecter::wait_for_new_map(Context *c, epoch_t epoch, int err)
{
  waiting_for_map[epoch].push_back(pair<Context *, int>(c, err));
  maybe_request_map();
}

void Objecter::kick_requests(OSDSession *session)
{
  ldout(cct, 10) << "kick_requests for osd." << session->osd << dendl;

  // resend ops
  map<tid_t,Op*> resend;  // resend in tid order
  for (xlist<Op*>::iterator p = session->ops.begin(); !p.end();) {
    Op *op = *p;
    ++p;
    logger->inc(l_osdc_op_resend);
    if (op->should_resend) {
      if (!op->paused)
	resend[op->tid] = op;
    } else {
      cancel_linger_op(op);
    }
  }
  while (!resend.empty()) {
    send_op(resend.begin()->second);
    resend.erase(resend.begin());
  }

  // resend lingers
  map<uint64_t, LingerOp*> lresend;  // resend in order
  for (xlist<LingerOp*>::iterator j = session->linger_ops.begin(); !j.end(); ++j) {
    logger->inc(l_osdc_linger_resend);
    lresend[(*j)->linger_id] = *j;
  }
  while (!lresend.empty()) {
    send_linger(lresend.begin()->second);
    lresend.erase(lresend.begin());
  }

  // resend commands
  map<uint64_t,CommandOp*> cresend;  // resend in order
  for (xlist<CommandOp*>::iterator k = session->command_ops.begin(); !k.end(); ++k) {
    logger->inc(l_osdc_command_resend);
    cresend[(*k)->tid] = *k;
  }
  while (!cresend.empty()) {
    _send_command(cresend.begin()->second);
    cresend.erase(cresend.begin());
  }
}

void Objecter::schedule_tick()
{
  assert(tick_event == NULL);
  tick_event = new C_Tick(this);
  timer.add_event_after(cct->_conf->objecter_tick_interval, tick_event);
}

void Objecter::tick()
{
  ldout(cct, 10) << "tick" << dendl;
  assert(client_lock.is_locked());
  assert(initialized);

  // we are only called by C_Tick
  assert(tick_event);
  tick_event = NULL;

  set<OSDSession*> toping;

  // look for laggy requests
  utime_t cutoff = ceph_clock_now(cct);
  cutoff -= cct->_conf->objecter_timeout;  // timeout

  unsigned laggy_ops = 0;
  for (map<tid_t,Op*>::iterator p = ops.begin();
       p != ops.end();
       ++p) {
    Op *op = p->second;
    if (op->session && op->stamp < cutoff) {
      ldout(cct, 2) << " tid " << p->first << " on osd." << op->session->osd << " is laggy" << dendl;
      toping.insert(op->session);
      ++laggy_ops;
    }
  }
  for (map<uint64_t,LingerOp*>::iterator p = linger_ops.begin();
       p != linger_ops.end();
       ++p) {
    LingerOp *op = p->second;
    if (op->session) {
      ldout(cct, 10) << " pinging osd that serves lingering tid " << p->first << " (osd." << op->session->osd << ")" << dendl;
      toping.insert(op->session);
    } else {
      ldout(cct, 10) << " lingering tid " << p->first << " does not have session" << dendl;
    }
  }
  for (map<uint64_t,CommandOp*>::iterator p = command_ops.begin();
       p != command_ops.end();
       ++p) {
    CommandOp *op = p->second;
    if (op->session) {
      ldout(cct, 10) << " pinging osd that serves command tid " << p->first << " (osd." << op->session->osd << ")" << dendl;
      toping.insert(op->session);
    } else {
      ldout(cct, 10) << " command tid " << p->first << " does not have session" << dendl;
    }
  }
  logger->set(l_osdc_op_laggy, laggy_ops);
  logger->set(l_osdc_osd_laggy, toping.size());

  if (num_homeless_ops || !toping.empty())
    maybe_request_map();

  if (!toping.empty()) {
    // send a ping to these osds, to ensure we detect any session resets
    // (osd reply message policy is lossy)
    for (set<OSDSession*>::iterator i = toping.begin();
	 i != toping.end();
	 ++i) {
      messenger->send_message(new MPing, (*i)->con);
    }
  }
    
  // reschedule
  schedule_tick();
}

void Objecter::resend_mon_ops()
{
  assert(client_lock.is_locked());
  ldout(cct, 10) << "resend_mon_ops" << dendl;

  for (map<tid_t,PoolStatOp*>::iterator p = poolstat_ops.begin(); p!=poolstat_ops.end(); ++p) {
    poolstat_submit(p->second);
    logger->inc(l_osdc_poolstat_resend);
  }

  for (map<tid_t,StatfsOp*>::iterator p = statfs_ops.begin(); p!=statfs_ops.end(); ++p) {
    fs_stats_submit(p->second);
    logger->inc(l_osdc_statfs_resend);
  }

  for (map<tid_t,PoolOp*>::iterator p = pool_ops.begin(); p!=pool_ops.end(); ++p) {
    pool_op_submit(p->second);
    logger->inc(l_osdc_poolop_resend);
  }

  for (map<tid_t, Op*>::iterator p = check_latest_map_ops.begin();
       p != check_latest_map_ops.end();
       ++p) {
    C_Op_Map_Latest *c = new C_Op_Map_Latest(this, p->second->tid);
    monc->get_version("osdmap", &c->latest, NULL, c);
  }

  for (map<uint64_t, LingerOp*>::iterator p = check_latest_map_lingers.begin();
       p != check_latest_map_lingers.end();
       ++p) {
    C_Linger_Map_Latest *c = new C_Linger_Map_Latest(this, p->second->linger_id);
    monc->get_version("osdmap", &c->latest, NULL, c);
  }

  for (map<uint64_t, CommandOp*>::iterator p = check_latest_map_commands.begin();
       p != check_latest_map_commands.end();
       ++p) {
    C_Command_Map_Latest *c = new C_Command_Map_Latest(this, p->second->tid);
    monc->get_version("osdmap", &c->latest, NULL, c);
  }
}



// read | write ---------------------------

tid_t Objecter::op_submit(Op *op)
{
  assert(client_lock.is_locked());
  assert(initialized);

  assert(op->ops.size() == op->out_bl.size());
  assert(op->ops.size() == op->out_rval.size());
  assert(op->ops.size() == op->out_handler.size());

  // throttle.  before we look at any state, because
  // take_op_budget() may drop our lock while it blocks.
  take_op_budget(op);

  return _op_submit(op);
}

tid_t Objecter::_op_submit(Op *op)
{
  // pick tid
  tid_t mytid = ++last_tid;
  op->tid = mytid;
  assert(client_inc >= 0);

  // pick target
  num_homeless_ops++;  // initially; recalc_op_target() will decrement if it finds a target
  int r = recalc_op_target(op);
  bool check_for_latest_map = (r == RECALC_OP_TARGET_POOL_DNE);

  // add to gather set(s)
  if (op->onack) {
    ++num_unacked;
  } else {
    ldout(cct, 20) << " note: not requesting ack" << dendl;
  }
  if (op->oncommit) {
    ++num_uncommitted;
  } else {
    ldout(cct, 20) << " note: not requesting commit" << dendl;
  }
  ops[op->tid] = op;

  logger->set(l_osdc_op_active, ops.size());

  logger->inc(l_osdc_op);
  if ((op->flags & (CEPH_OSD_FLAG_READ|CEPH_OSD_FLAG_WRITE)) == (CEPH_OSD_FLAG_READ|CEPH_OSD_FLAG_WRITE))
    logger->inc(l_osdc_op_rmw);
  else if (op->flags & CEPH_OSD_FLAG_WRITE)
    logger->inc(l_osdc_op_w);
  else if (op->flags & CEPH_OSD_FLAG_READ)
    logger->inc(l_osdc_op_r);

  if (op->flags & CEPH_OSD_FLAG_PGOP)
    logger->inc(l_osdc_op_pg);

  for (vector<OSDOp>::iterator p = op->ops.begin(); p != op->ops.end(); ++p) {
    int code = l_osdc_osdop_other;
    switch (p->op.op) {
    case CEPH_OSD_OP_STAT: code = l_osdc_osdop_stat; break;
    case CEPH_OSD_OP_CREATE: code = l_osdc_osdop_create; break;
    case CEPH_OSD_OP_READ: code = l_osdc_osdop_read; break;
    case CEPH_OSD_OP_WRITE: code = l_osdc_osdop_write; break;
    case CEPH_OSD_OP_WRITEFULL: code = l_osdc_osdop_writefull; break;
    case CEPH_OSD_OP_APPEND: code = l_osdc_osdop_append; break;
    case CEPH_OSD_OP_ZERO: code = l_osdc_osdop_zero; break;
    case CEPH_OSD_OP_TRUNCATE: code = l_osdc_osdop_truncate; break;
    case CEPH_OSD_OP_DELETE: code = l_osdc_osdop_delete; break;
    case CEPH_OSD_OP_MAPEXT: code = l_osdc_osdop_mapext; break;
    case CEPH_OSD_OP_SPARSE_READ: code = l_osdc_osdop_sparse_read; break;
    case CEPH_OSD_OP_CLONERANGE: code = l_osdc_osdop_clonerange; break;
    case CEPH_OSD_OP_GETXATTR: code = l_osdc_osdop_getxattr; break;
    case CEPH_OSD_OP_SETXATTR: code = l_osdc_osdop_setxattr; break;
    case CEPH_OSD_OP_CMPXATTR: code = l_osdc_osdop_cmpxattr; break;
    case CEPH_OSD_OP_RMXATTR: code = l_osdc_osdop_rmxattr; break;
    case CEPH_OSD_OP_RESETXATTRS: code = l_osdc_osdop_resetxattrs; break;
    case CEPH_OSD_OP_TMAPUP: code = l_osdc_osdop_tmap_up; break;
    case CEPH_OSD_OP_TMAPPUT: code = l_osdc_osdop_tmap_put; break;
    case CEPH_OSD_OP_TMAPGET: code = l_osdc_osdop_tmap_get; break;
    case CEPH_OSD_OP_CALL: code = l_osdc_osdop_call; break;
    case CEPH_OSD_OP_WATCH: code = l_osdc_osdop_watch; break;
    case CEPH_OSD_OP_NOTIFY: code = l_osdc_osdop_notify; break;
    case CEPH_OSD_OP_SRC_CMPXATTR: code = l_osdc_osdop_src_cmpxattr; break;
    }
    if (code)
      logger->inc(code);
  }

  // send?
  ldout(cct, 10) << "op_submit oid " << op->base_oid
           << " " << op->base_oloc << " " << op->target_oloc
	   << " " << op->ops << " tid " << op->tid
           << " osd." << (op->session ? op->session->osd : -1)
           << dendl;

  assert(op->flags & (CEPH_OSD_FLAG_READ|CEPH_OSD_FLAG_WRITE));

  if ((op->flags & CEPH_OSD_FLAG_WRITE) &&
      osdmap->test_flag(CEPH_OSDMAP_PAUSEWR)) {
    ldout(cct, 10) << " paused modify " << op << " tid " << last_tid << dendl;
    op->paused = true;
    maybe_request_map();
  } else if ((op->flags & CEPH_OSD_FLAG_READ) &&
	     osdmap->test_flag(CEPH_OSDMAP_PAUSERD)) {
    ldout(cct, 10) << " paused read " << op << " tid " << last_tid << dendl;
    op->paused = true;
    maybe_request_map();
  } else if ((op->flags & CEPH_OSD_FLAG_WRITE) &&
	     osdmap->test_flag(CEPH_OSDMAP_FULL)) {
    ldout(cct, 0) << " FULL, paused modify " << op << " tid " << last_tid << dendl;
    op->paused = true;
    maybe_request_map();
  } else if (op->session) {
    send_op(op);
  } else {
    maybe_request_map();
  }

  if (check_for_latest_map) {
    _send_op_map_check(op);
  }

  ldout(cct, 5) << num_unacked << " unacked, " << num_uncommitted << " uncommitted" << dendl;
  
  return op->tid;
}

int Objecter::op_cancel(tid_t tid)
{
  assert(client_lock.is_locked());
  assert(initialized);

  map<tid_t, Op*>::iterator p = ops.find(tid);
  if (p == ops.end()) {
    ldout(cct, 10) << __func__ << " tid " << tid << " dne" << dendl;
    return -ENOENT;
  }

  ldout(cct, 10) << __func__ << " tid " << tid << dendl;
  Op *op = p->second;
  if (op->onack) {
    op->onack->complete(-ECANCELED);
    op->onack = NULL;
  }
  if (op->oncommit) {
    op->oncommit->complete(-ECANCELED);
    op->oncommit = NULL;
  }
  op_cancel_map_check(op);
  finish_op(op);
  return 0;
}

bool Objecter::is_pg_changed(vector<int>& o, vector<int>& n, bool any_change)
{
  if (o.empty() && n.empty())
    return false;    // both still empty
  if (o.empty() ^ n.empty())
    return true;     // was empty, now not, or vice versa
  if (o[0] != n[0])
    return true;     // primary changed
  if (any_change && o != n)
    return true;
  return false;      // same primary (tho replicas may have changed)
}

<<<<<<< HEAD
bool Objecter::op_should_be_paused(Op *op)
{
  bool pauserd = osdmap->test_flag(CEPH_OSDMAP_PAUSERD);
  bool pausewr = osdmap->test_flag(CEPH_OSDMAP_PAUSEWR) || osdmap->test_flag(CEPH_OSDMAP_FULL);

  return (op->flags & CEPH_OSD_FLAG_READ && pauserd) ||
         (op->flags & CEPH_OSD_FLAG_WRITE && pausewr);
}

int Objecter::recalc_op_target(Op *op)
=======
int64_t Objecter::get_object_hash_position(int64_t pool, const string& key,
					   const string& ns)
>>>>>>> 29cc7229
{
  const pg_pool_t *p = osdmap->get_pg_pool(pool);
  if (!p)
    return -ENOENT;
  return p->hash_key(key, ns);
}

int64_t Objecter::get_object_pg_hash_position(int64_t pool, const string& key,
					      const string& ns)
{
  const pg_pool_t *p = osdmap->get_pg_pool(pool);
  if (!p)
    return -ENOENT;
  return p->raw_hash_to_pg(p->hash_key(key, ns));
}

int Objecter::recalc_op_target(Op *op)
{
  bool is_read = op->flags & CEPH_OSD_FLAG_READ;
  bool is_write = op->flags & CEPH_OSD_FLAG_WRITE;

  bool need_check_tiering = false;
  if (op->target_oid.name.empty()) {
    op->target_oid = op->base_oid;
    need_check_tiering = true;
  }
  if (op->target_oloc.empty()) {
    op->target_oloc = op->base_oloc;
    need_check_tiering = true;
  }
  
  if (honor_cache_redirects && need_check_tiering) {
    const pg_pool_t *pi = osdmap->get_pg_pool(op->base_oloc.pool);
    if (pi) {
      if (is_read && pi->has_read_tier())
	op->target_oloc.pool = pi->read_tier;
      if (is_write && pi->has_write_tier())
	op->target_oloc.pool = pi->write_tier;
    }
  }

  pg_t pgid;
  if (op->precalc_pgid) {
    assert(op->base_oid.name.empty()); // make sure this is a listing op
    ldout(cct, 10) << "recalc_op_target have " << op->base_pgid << " pool "
		   << osdmap->have_pg_pool(op->base_pgid.pool()) << dendl;
    if (!osdmap->have_pg_pool(op->base_pgid.pool()))
      return RECALC_OP_TARGET_POOL_DNE;
    pgid = osdmap->raw_pg_to_pg(op->base_pgid);
  } else {
    int ret = osdmap->object_locator_to_pg(op->target_oid, op->target_oloc,
					   pgid);
    if (ret == -ENOENT)
      return RECALC_OP_TARGET_POOL_DNE;
  }
  vector<int> acting;
  osdmap->pg_to_acting_osds(pgid, acting);

  bool need_resend = false;

  bool paused = op_should_be_paused(op);
  if (!paused && paused != op->paused) {
    op->paused = false;
    need_resend = true;
  }

  if (op->pgid != pgid || is_pg_changed(op->acting, acting, op->used_replica)) {
    op->pgid = pgid;
    op->acting = acting;
    ldout(cct, 10) << "recalc_op_target tid " << op->tid
	     << " pgid " << pgid << " acting " << acting << dendl;

    OSDSession *s = NULL;
    op->used_replica = false;
    if (!acting.empty()) {
      int osd;
      bool read = is_read && !is_write;
      if (read && (op->flags & CEPH_OSD_FLAG_BALANCE_READS)) {
	int p = rand() % acting.size();
	if (p)
	  op->used_replica = true;
	osd = acting[p];
	ldout(cct, 10) << " chose random osd." << osd << " of " << acting << dendl;
      } else if (read && (op->flags & CEPH_OSD_FLAG_LOCALIZE_READS)) {
	// look for a local replica
	int i;
	/* loop through the OSD replicas and see if any are local to read from.
	 * We don't need to check the primary since we default to it. (Be
         * careful to preserve that default, which is why we iterate in reverse
         * order.) */
	for (i = acting.size()-1; i > 0; --i) {
	  if (osdmap->get_addr(acting[i]).is_same_host(messenger->get_myaddr())) {
	    op->used_replica = true;
	    ldout(cct, 10) << " chose local osd." << acting[i] << " of " << acting << dendl;
	    break;
	  }
	}
	osd = acting[i];
      } else
	osd = acting[0];
      s = get_session(osd);
    }

    if (op->session != s) {
      if (!op->session)
	num_homeless_ops--;
      op->session_item.remove_myself();
      op->session = s;
      if (s)
	s->ops.push_back(&op->session_item);
      else
	num_homeless_ops++;
    }
    need_resend = true;
  }
  if (need_resend) {
    return RECALC_OP_TARGET_NEED_RESEND;
  }
  return RECALC_OP_TARGET_NO_ACTION;
}

bool Objecter::recalc_linger_op_target(LingerOp *linger_op)
{
  vector<int> acting;
  pg_t pgid;
  int ret = osdmap->object_locator_to_pg(linger_op->oid, linger_op->oloc, pgid);
  if (ret == -ENOENT) {
    return RECALC_OP_TARGET_POOL_DNE;
  }
  osdmap->pg_to_acting_osds(pgid, acting);

  if (pgid != linger_op->pgid || is_pg_changed(linger_op->acting, acting, true)) {
    linger_op->pgid = pgid;
    linger_op->acting = acting;
    ldout(cct, 10) << "recalc_linger_op_target tid " << linger_op->linger_id
	     << " pgid " << pgid << " acting " << acting << dendl;
    
    OSDSession *s = acting.size() ? get_session(acting[0]) : NULL;
    if (linger_op->session != s) {
      linger_op->session_item.remove_myself();
      linger_op->session = s;
      if (s)
	s->linger_ops.push_back(&linger_op->session_item);
    }
    return RECALC_OP_TARGET_NEED_RESEND;
  }
  return RECALC_OP_TARGET_NO_ACTION;
}

void Objecter::cancel_linger_op(Op *op)
{
  ldout(cct, 15) << "cancel_op " << op->tid << dendl;

  assert(!op->should_resend);
  delete op->onack;
  delete op->oncommit;

  finish_op(op);
}

void Objecter::finish_op(Op *op)
{
  ldout(cct, 15) << "finish_op " << op->tid << dendl;

  op->session_item.remove_myself();
  if (op->budgeted)
    put_op_budget(op);

  ops.erase(op->tid);
  logger->set(l_osdc_op_active, ops.size());
  assert(check_latest_map_ops.find(op->tid) == check_latest_map_ops.end());

  delete op;
}

void Objecter::send_op(Op *op)
{
  ldout(cct, 15) << "send_op " << op->tid << " to osd." << op->session->osd << dendl;

  int flags = op->flags;
  if (op->oncommit)
    flags |= CEPH_OSD_FLAG_ONDISK;
  if (op->onack)
    flags |= CEPH_OSD_FLAG_ACK;

  assert(op->session->con);

  // preallocated rx buffer?
  if (op->con) {
    ldout(cct, 20) << " revoking rx buffer for " << op->tid << " on " << op->con << dendl;
    op->con->revoke_rx_buffer(op->tid);
  }
  if (op->outbl && op->outbl->length()) {
    ldout(cct, 20) << " posting rx buffer for " << op->tid << " on " << op->session->con << dendl;
    op->con = op->session->con;
    op->con->post_rx_buffer(op->tid, *op->outbl);
  }

  op->paused = false;
  op->incarnation = op->session->incarnation;
  op->stamp = ceph_clock_now(cct);

  MOSDOp *m = new MOSDOp(client_inc, op->tid, 
			 op->target_oid, op->target_oloc, op->pgid,
			 osdmap->get_epoch(),
			 flags);

  m->set_snapid(op->snapid);
  m->set_snap_seq(op->snapc.seq);
  m->set_snaps(op->snapc.snaps);

  m->ops = op->ops;
  m->set_mtime(op->mtime);
  m->set_retry_attempt(op->attempts++);

  if (op->replay_version != eversion_t())
    m->set_version(op->replay_version);  // we're replaying this op!

  if (op->priority)
    m->set_priority(op->priority);
  else
    m->set_priority(cct->_conf->osd_client_op_priority);

  logger->inc(l_osdc_op_send);
  logger->inc(l_osdc_op_send_bytes, m->get_data().length());

  messenger->send_message(m, op->session->con);
}

int Objecter::calc_op_budget(Op *op)
{
  int op_budget = 0;
  for (vector<OSDOp>::iterator i = op->ops.begin();
       i != op->ops.end();
       ++i) {
    if (i->op.op & CEPH_OSD_OP_MODE_WR) {
      op_budget += i->indata.length();
    } else if (ceph_osd_op_mode_read(i->op.op)) {
      if (ceph_osd_op_type_data(i->op.op)) {
        if ((int64_t)i->op.extent.length > 0)
	  op_budget += (int64_t)i->op.extent.length;
      } else if (ceph_osd_op_type_attr(i->op.op)) {
        op_budget += i->op.xattr.name_len + i->op.xattr.value_len;
      }
    }
  }
  return op_budget;
}

void Objecter::throttle_op(Op *op, int op_budget)
{
  if (!op_budget)
    op_budget = calc_op_budget(op);
  if (!op_throttle_bytes.get_or_fail(op_budget)) { //couldn't take right now
    client_lock.Unlock();
    op_throttle_bytes.get(op_budget);
    client_lock.Lock();
  }
  if (!op_throttle_ops.get_or_fail(1)) { //couldn't take right now
    client_lock.Unlock();
    op_throttle_ops.get(1);
    client_lock.Lock();
  }
}

void Objecter::unregister_op(Op *op)
{
  if (op->onack)
    num_unacked--;
  if (op->oncommit)
    num_uncommitted--;
  ops.erase(op->tid);
}

/* This function DOES put the passed message before returning */
void Objecter::handle_osd_op_reply(MOSDOpReply *m)
{
  assert(client_lock.is_locked());
  assert(initialized);
  ldout(cct, 10) << "in handle_osd_op_reply" << dendl;

  // get pio
  tid_t tid = m->get_tid();

  if (ops.count(tid) == 0) {
    ldout(cct, 7) << "handle_osd_op_reply " << tid
	    << (m->is_ondisk() ? " ondisk":(m->is_onnvram() ? " onnvram":" ack"))
	    << " ... stray" << dendl;
    m->put();
    return;
  }

  ldout(cct, 7) << "handle_osd_op_reply " << tid
		<< (m->is_ondisk() ? " ondisk":(m->is_onnvram() ? " onnvram":" ack"))
		<< " v " << m->get_replay_version() << " uv " << m->get_user_version()
		<< " in " << m->get_pg()
		<< " attempt " << m->get_retry_attempt()
		<< dendl;
  Op *op = ops[tid];

  if (m->get_retry_attempt() >= 0) {
    if (m->get_retry_attempt() != (op->attempts - 1)) {
      ldout(cct, 7) << " ignoring reply from attempt " << m->get_retry_attempt()
		    << " from " << m->get_source_inst()
		    << "; last attempt " << (op->attempts - 1) << " sent to "
		    << op->session->con->get_peer_addr() << dendl;
      m->put();
      return;
    }
  } else {
    // we don't know the request attempt because the server is old, so
    // just accept this one.  we may do ACK callbacks we shouldn't
    // have, but that is better than doing callbacks out of order.
  }

  Context *onack = 0;
  Context *oncommit = 0;

  int rc = m->get_result();

  if (m->is_redirect_reply()) {
    ldout(cct, 5) << " got redirect reply; redirecting" << dendl;
    unregister_op(op);
    m->get_redirect().combine_with_locator(op->target_oloc, op->target_oid.name);
    _op_submit(op);
    m->put();
    return;
  }

  if (rc == -EAGAIN) {
    ldout(cct, 7) << " got -EAGAIN, resubmitting" << dendl;
    unregister_op(op);
    _op_submit(op);
    m->put();
    return;
  }

  if (op->objver)
    *op->objver = m->get_user_version();
  if (op->reply_epoch)
    *op->reply_epoch = m->get_map_epoch();

  // per-op result demuxing
  vector<OSDOp> out_ops;
  m->claim_ops(out_ops);
  
  if (out_ops.size() != op->ops.size())
    ldout(cct, 0) << "WARNING: tid " << op->tid << " reply ops " << out_ops
		  << " != request ops " << op->ops
		  << " from " << m->get_source_inst() << dendl;

  vector<bufferlist*>::iterator pb = op->out_bl.begin();
  vector<int*>::iterator pr = op->out_rval.begin();
  vector<Context*>::iterator ph = op->out_handler.begin();
  assert(op->out_bl.size() == op->out_rval.size());
  assert(op->out_bl.size() == op->out_handler.size());
  vector<OSDOp>::iterator p = out_ops.begin();
  for (unsigned i = 0;
       p != out_ops.end() && pb != op->out_bl.end();
       ++i, ++p, ++pb, ++pr, ++ph) {
    ldout(cct, 10) << " op " << i << " rval " << p->rval
		   << " len " << p->outdata.length() << dendl;
    if (*pb)
      **pb = p->outdata;
    // set rval before running handlers so that handlers
    // can change it if e.g. decoding fails
    if (*pr)
      **pr = p->rval;
    if (*ph) {
      ldout(cct, 10) << " op " << i << " handler " << *ph << dendl;
      (*ph)->complete(p->rval);
      *ph = NULL;
    }
  }

  // ack|commit -> ack
  if (op->onack) {
    ldout(cct, 15) << "handle_osd_op_reply ack" << dendl;
    op->replay_version = m->get_replay_version();
    onack = op->onack;
    op->onack = 0;  // only do callback once
    num_unacked--;
    logger->inc(l_osdc_op_ack);
  }
  if (op->oncommit && (m->is_ondisk() || rc)) {
    ldout(cct, 15) << "handle_osd_op_reply safe" << dendl;
    oncommit = op->oncommit;
    op->oncommit = 0;
    num_uncommitted--;
    logger->inc(l_osdc_op_commit);
  }

  // got data?
  if (op->outbl) {
    if (op->con)
      op->con->revoke_rx_buffer(op->tid);
    m->claim_data(*op->outbl);
    op->outbl = 0;
  }

  // done with this tid?
  if (!op->onack && !op->oncommit) {
    ldout(cct, 15) << "handle_osd_op_reply completed tid " << tid << dendl;
    finish_op(op);
  }
  
  ldout(cct, 5) << num_unacked << " unacked, " << num_uncommitted << " uncommitted" << dendl;

  // do callbacks
  if (onack) {
    onack->complete(rc);
  }
  if (oncommit) {
    oncommit->complete(rc);
  }

  m->put();
}


void Objecter::list_objects(ListContext *list_context, Context *onfinish) {

  ldout(cct, 10) << "list_objects" << dendl;
  ldout(cct, 20) << " pool_id " << list_context->pool_id
	   << " pool_snap_seq " << list_context->pool_snap_seq
	   << " max_entries " << list_context->max_entries
	   << " list_context " << list_context
	   << " onfinish " << onfinish
	   << " list_context->current_pg " << list_context->current_pg
	   << " list_context->cookie " << list_context->cookie << dendl;

  if (list_context->at_end_of_pg) {
    list_context->at_end_of_pg = false;
    ++list_context->current_pg;
    list_context->current_pg_epoch = 0;
    list_context->cookie = collection_list_handle_t();
    if (list_context->current_pg >= list_context->starting_pg_num) {
      list_context->at_end_of_pool = true;
      ldout(cct, 20) << " no more pgs; reached end of pool" << dendl;
    } else {
      ldout(cct, 20) << " move to next pg " << list_context->current_pg << dendl;
    }
  }
  if (list_context->at_end_of_pool) {
    onfinish->complete(0);
    return;
  }

  const pg_pool_t *pool = osdmap->get_pg_pool(list_context->pool_id);
  int pg_num = pool->get_pg_num();

  if (list_context->starting_pg_num == 0) {     // there can't be zero pgs!
    list_context->starting_pg_num = pg_num;
    ldout(cct, 20) << pg_num << " placement groups" << dendl;
  }
  if (list_context->starting_pg_num != pg_num) {
    // start reading from the beginning; the pgs have changed
    ldout(cct, 10) << " pg_num changed; restarting with " << pg_num << dendl;
    list_context->current_pg = 0;
    list_context->cookie = collection_list_handle_t();
    list_context->current_pg_epoch = 0;
    list_context->starting_pg_num = pg_num;
  }
  assert(list_context->current_pg <= pg_num);

  ObjectOperation op;
  op.pg_ls(list_context->max_entries, list_context->filter, list_context->cookie,
	   list_context->current_pg_epoch);
  list_context->bl.clear();
  C_List *onack = new C_List(list_context, onfinish, this);
  object_locator_t oloc(list_context->pool_id, list_context->nspace);
  pg_read(list_context->current_pg, oloc, op,
	  &list_context->bl, 0, onack, &onack->epoch);
}

void Objecter::_list_reply(ListContext *list_context, int r,
			   Context *final_finish, epoch_t reply_epoch)
{
  ldout(cct, 10) << "_list_reply" << dendl;

  bufferlist::iterator iter = list_context->bl.begin();
  pg_ls_response_t response;
  bufferlist extra_info;
  ::decode(response, iter);
  if (!iter.end()) {
    ::decode(extra_info, iter);
  }
  list_context->cookie = response.handle;
  if (!list_context->current_pg_epoch) {
    // first pgls result, set epoch marker
    ldout(cct, 20) << " first pgls piece, reply_epoch is "
		   << reply_epoch << dendl;
    list_context->current_pg_epoch = reply_epoch;
  }

  int response_size = response.entries.size();
  ldout(cct, 20) << " response.entries.size " << response_size
		 << ", response.entries " << response.entries << dendl;
  list_context->extra_info.append(extra_info);
  if (response_size) {
    list_context->list.merge(response.entries);
  }

  // if the osd returns 1 (newer code), or no entries, it means we
  // hit the end of the pg.
  if (response_size == 0 || r == 1) {
    ldout(cct, 20) << " at end of pg" << dendl;
    list_context->at_end_of_pg = true;
  } else {
    // there is more for this pg; get it?
    if (response_size < list_context->max_entries) {
      list_context->max_entries -= response_size;
      list_objects(list_context, final_finish);
      return;
    }
  }
  if (!list_context->list.empty()) {
    ldout(cct, 20) << " returning results so far" << dendl;
    final_finish->complete(0);
    return;
  }

  // continue!
  list_objects(list_context, final_finish);
}



//snapshots

int Objecter::create_pool_snap(int64_t pool, string& snap_name, Context *onfinish)
{
  ldout(cct, 10) << "create_pool_snap; pool: " << pool << "; snap: " << snap_name << dendl;

  const pg_pool_t *p = osdmap->get_pg_pool(pool);
  if (!p)
    return -EINVAL;
  if (p->snap_exists(snap_name.c_str()))
    return -EEXIST;

  PoolOp *op = new PoolOp;
  if (!op)
    return -ENOMEM;
  op->tid = ++last_tid;
  op->pool = pool;
  op->name = snap_name;
  op->onfinish = onfinish;
  op->pool_op = POOL_OP_CREATE_SNAP;
  pool_ops[op->tid] = op;

  pool_op_submit(op);

  return 0;
}

struct C_SelfmanagedSnap : public Context {
  bufferlist bl;
  snapid_t *psnapid;
  Context *fin;
  C_SelfmanagedSnap(snapid_t *ps, Context *f) : psnapid(ps), fin(f) {}
  void finish(int r) {
    if (r == 0) {
      bufferlist::iterator p = bl.begin();
      ::decode(*psnapid, p);
    }
    fin->complete(r);
  }
};

int Objecter::allocate_selfmanaged_snap(int64_t pool, snapid_t *psnapid,
					Context *onfinish)
{
  ldout(cct, 10) << "allocate_selfmanaged_snap; pool: " << pool << dendl;
  PoolOp *op = new PoolOp;
  if (!op) return -ENOMEM;
  op->tid = ++last_tid;
  op->pool = pool;
  C_SelfmanagedSnap *fin = new C_SelfmanagedSnap(psnapid, onfinish);
  op->onfinish = fin;
  op->blp = &fin->bl;
  op->pool_op = POOL_OP_CREATE_UNMANAGED_SNAP;
  pool_ops[op->tid] = op;

  pool_op_submit(op);
  return 0;
}

int Objecter::delete_pool_snap(int64_t pool, string& snap_name, Context *onfinish)
{
  ldout(cct, 10) << "delete_pool_snap; pool: " << pool << "; snap: " << snap_name << dendl;

  const pg_pool_t *p = osdmap->get_pg_pool(pool);
  if (!p)
    return -EINVAL;
  if (!p->snap_exists(snap_name.c_str()))
    return -ENOENT;

  PoolOp *op = new PoolOp;
  if (!op)
    return -ENOMEM;
  op->tid = ++last_tid;
  op->pool = pool;
  op->name = snap_name;
  op->onfinish = onfinish;
  op->pool_op = POOL_OP_DELETE_SNAP;
  pool_ops[op->tid] = op;
  
  pool_op_submit(op);
  
  return 0;
}

int Objecter::delete_selfmanaged_snap(int64_t pool, snapid_t snap,
				      Context *onfinish) {
  ldout(cct, 10) << "delete_selfmanaged_snap; pool: " << pool << "; snap: " 
	   << snap << dendl;
  PoolOp *op = new PoolOp;
  if (!op) return -ENOMEM;
  op->tid = ++last_tid;
  op->pool = pool;
  op->onfinish = onfinish;
  op->pool_op = POOL_OP_DELETE_UNMANAGED_SNAP;
  op->snapid = snap;
  pool_ops[op->tid] = op;

  pool_op_submit(op);

  return 0;
}

int Objecter::create_pool(string& name, Context *onfinish, uint64_t auid,
			  int crush_rule)
{
  ldout(cct, 10) << "create_pool name=" << name << dendl;

  if (osdmap->lookup_pg_pool_name(name.c_str()) >= 0)
    return -EEXIST;

  PoolOp *op = new PoolOp;
  if (!op)
    return -ENOMEM;
  op->tid = ++last_tid;
  op->pool = 0;
  op->name = name;
  op->onfinish = onfinish;
  op->pool_op = POOL_OP_CREATE;
  pool_ops[op->tid] = op;
  op->auid = auid;
  op->crush_rule = crush_rule;

  pool_op_submit(op);

  return 0;
}

int Objecter::delete_pool(int64_t pool, Context *onfinish)
{
  ldout(cct, 10) << "delete_pool " << pool << dendl;

  if (!osdmap->have_pg_pool(pool))
    return -ENOENT;

  PoolOp *op = new PoolOp;
  if (!op) return -ENOMEM;
  op->tid = ++last_tid;
  op->pool = pool;
  op->name = "delete";
  op->onfinish = onfinish;
  op->pool_op = POOL_OP_DELETE;
  pool_ops[op->tid] = op;

  pool_op_submit(op);

  return 0;
}

/**
 * change the auid owner of a pool by contacting the monitor.
 * This requires the current connection to have write permissions
 * on both the pool's current auid and the new (parameter) auid.
 * Uses the standard Context callback when done.
 */
int Objecter::change_pool_auid(int64_t pool, Context *onfinish, uint64_t auid)
{
  ldout(cct, 10) << "change_pool_auid " << pool << " to " << auid << dendl;
  PoolOp *op = new PoolOp;
  if (!op) return -ENOMEM;
  op->tid = ++last_tid;
  op->pool = pool;
  op->name = "change_pool_auid";
  op->onfinish = onfinish;
  op->pool_op = POOL_OP_AUID_CHANGE;
  op->auid = auid;
  pool_ops[op->tid] = op;

  logger->set(l_osdc_poolop_active, pool_ops.size());

  pool_op_submit(op);
  return 0;
}

void Objecter::pool_op_submit(PoolOp *op)
{
  ldout(cct, 10) << "pool_op_submit " << op->tid << dendl;
  MPoolOp *m = new MPoolOp(monc->get_fsid(), op->tid, op->pool,
			   op->name, op->pool_op,
			   op->auid, last_seen_osdmap_version);
  if (op->snapid) m->snapid = op->snapid;
  if (op->crush_rule) m->crush_rule = op->crush_rule;
  monc->send_mon_message(m);
  op->last_submit = ceph_clock_now(cct);

  logger->inc(l_osdc_poolop_send);
}

/**
 * Handle a reply to a PoolOp message. Check that we sent the message
 * and give the caller responsibility for the returned bufferlist.
 * Then either call the finisher or stash the PoolOp, depending on if we
 * have a new enough map.
 * Lastly, clean up the message and PoolOp.
 */
void Objecter::handle_pool_op_reply(MPoolOpReply *m)
{
  assert(client_lock.is_locked());
  assert(initialized);
  ldout(cct, 10) << "handle_pool_op_reply " << *m << dendl;
  tid_t tid = m->get_tid();
  if (pool_ops.count(tid)) {
    PoolOp *op = pool_ops[tid];
    ldout(cct, 10) << "have request " << tid << " at " << op << " Op: " << ceph_pool_op_name(op->pool_op) << dendl;
    if (op->blp)
      op->blp->claim(m->response_data);
    if (m->version > last_seen_osdmap_version)
      last_seen_osdmap_version = m->version;
    if (osdmap->get_epoch() < m->epoch) {
      ldout(cct, 20) << "waiting for client to reach epoch " << m->epoch << " before calling back" << dendl;
      wait_for_new_map(op->onfinish, m->epoch, m->replyCode);
    }
    else {
      op->onfinish->complete(m->replyCode);
    }
    op->onfinish = NULL;
    delete op;
    pool_ops.erase(tid);

    logger->set(l_osdc_poolop_active, pool_ops.size());

  } else {
    ldout(cct, 10) << "unknown request " << tid << dendl;
  }
  ldout(cct, 10) << "done" << dendl;
  m->put();
}


// pool stats

void Objecter::get_pool_stats(list<string>& pools, map<string,pool_stat_t> *result,
			      Context *onfinish)
{
  ldout(cct, 10) << "get_pool_stats " << pools << dendl;

  PoolStatOp *op = new PoolStatOp;
  op->tid = ++last_tid;
  op->pools = pools;
  op->pool_stats = result;
  op->onfinish = onfinish;
  poolstat_ops[op->tid] = op;

  logger->set(l_osdc_poolstat_active, poolstat_ops.size());

  poolstat_submit(op);
}

void Objecter::poolstat_submit(PoolStatOp *op)
{
  ldout(cct, 10) << "poolstat_submit " << op->tid << dendl;
  monc->send_mon_message(new MGetPoolStats(monc->get_fsid(), op->tid, op->pools, last_seen_pgmap_version));
  op->last_submit = ceph_clock_now(cct);

  logger->inc(l_osdc_poolstat_send);
}

void Objecter::handle_get_pool_stats_reply(MGetPoolStatsReply *m)
{
  assert(client_lock.is_locked());
  assert(initialized);
  ldout(cct, 10) << "handle_get_pool_stats_reply " << *m << dendl;
  tid_t tid = m->get_tid();

  if (poolstat_ops.count(tid)) {
    PoolStatOp *op = poolstat_ops[tid];
    ldout(cct, 10) << "have request " << tid << " at " << op << dendl;
    *op->pool_stats = m->pool_stats;
    if (m->version > last_seen_pgmap_version)
      last_seen_pgmap_version = m->version;
    op->onfinish->complete(0);
    poolstat_ops.erase(tid);
    delete op;

    logger->set(l_osdc_poolstat_active, poolstat_ops.size());

  } else {
    ldout(cct, 10) << "unknown request " << tid << dendl;
  } 
  ldout(cct, 10) << "done" << dendl;
  m->put();
}


void Objecter::get_fs_stats(ceph_statfs& result, Context *onfinish)
{
  ldout(cct, 10) << "get_fs_stats" << dendl;

  StatfsOp *op = new StatfsOp;
  op->tid = ++last_tid;
  op->stats = &result;
  op->onfinish = onfinish;
  statfs_ops[op->tid] = op;

  logger->set(l_osdc_statfs_active, statfs_ops.size());

  fs_stats_submit(op);
}

void Objecter::fs_stats_submit(StatfsOp *op)
{
  ldout(cct, 10) << "fs_stats_submit" << op->tid << dendl;
  monc->send_mon_message(new MStatfs(monc->get_fsid(), op->tid, last_seen_pgmap_version));
  op->last_submit = ceph_clock_now(cct);

  logger->inc(l_osdc_statfs_send);
}

void Objecter::handle_fs_stats_reply(MStatfsReply *m)
{
  assert(client_lock.is_locked());
  assert(initialized);
  ldout(cct, 10) << "handle_fs_stats_reply " << *m << dendl;
  tid_t tid = m->get_tid();

  if (statfs_ops.count(tid)) {
    StatfsOp *op = statfs_ops[tid];
    ldout(cct, 10) << "have request " << tid << " at " << op << dendl;
    *(op->stats) = m->h.st;
    if (m->h.version > last_seen_pgmap_version)
      last_seen_pgmap_version = m->h.version;
    op->onfinish->complete(0);
    statfs_ops.erase(tid);
    delete op;

    logger->set(l_osdc_statfs_active, statfs_ops.size());

  } else {
    ldout(cct, 10) << "unknown request " << tid << dendl;
  }
  ldout(cct, 10) << "done" << dendl;
  m->put();
}


// scatter/gather

void Objecter::_sg_read_finish(vector<ObjectExtent>& extents, vector<bufferlist>& resultbl, 
			       bufferlist *bl, Context *onfinish)
{
  // all done
  ldout(cct, 15) << "_sg_read_finish" << dendl;

  if (extents.size() > 1) {
    Striper::StripedReadResult r;
    vector<bufferlist>::iterator bit = resultbl.begin();
    for (vector<ObjectExtent>::iterator eit = extents.begin();
	 eit != extents.end();
	 ++eit, ++bit) {
      r.add_partial_result(cct, *bit, eit->buffer_extents);
    }
    bl->clear();
    r.assemble_result(cct, *bl, false);
  } else {
    ldout(cct, 15) << "  only one frag" << dendl;
    bl->claim(resultbl[0]);
  }

  // done
  uint64_t bytes_read = bl->length();
  ldout(cct, 7) << "_sg_read_finish " << bytes_read << " bytes" << dendl;

  if (onfinish) {
    onfinish->complete(bytes_read);// > 0 ? bytes_read:m->get_result());
  }
}


void Objecter::ms_handle_connect(Connection *con)
{
  ldout(cct, 10) << "ms_handle_connect " << con << dendl;
  if (con->get_peer_type() == CEPH_ENTITY_TYPE_MON)
    resend_mon_ops();
}

void Objecter::ms_handle_reset(Connection *con)
{
  if (con->get_peer_type() == CEPH_ENTITY_TYPE_OSD) {
    //
    int osd = osdmap->identify_osd(con->get_peer_addr());
    if (osd >= 0) {
      ldout(cct, 1) << "ms_handle_reset on osd." << osd << dendl;
      map<int,OSDSession*>::iterator p = osd_sessions.find(osd);
      if (p != osd_sessions.end()) {
	OSDSession *session = p->second;
	reopen_session(session);
	kick_requests(session);
	maybe_request_map();
      }
    } else {
      ldout(cct, 10) << "ms_handle_reset on unknown osd addr " << con->get_peer_addr() << dendl;
    }
  }
}

void Objecter::ms_handle_remote_reset(Connection *con)
{
  /*
   * treat these the same.
   */
  ms_handle_reset(con);
}


void Objecter::dump_active()
{
  ldout(cct, 20) << "dump_active .. " << num_homeless_ops << " homeless" << dendl;
  for (map<tid_t,Op*>::iterator p = ops.begin(); p != ops.end(); ++p) {
    Op *op = p->second;
    ldout(cct, 20) << op->tid << "\t" << op->pgid << "\tosd." << (op->session ? op->session->osd : -1)
	    << "\t" << op->base_oid << "\t" << op->ops << dendl;
  }
}

void Objecter::dump_requests(Formatter *fmt) const
{
  assert(client_lock.is_locked());

  fmt->open_object_section("requests");
  dump_ops(fmt);
  dump_linger_ops(fmt);
  dump_pool_ops(fmt);
  dump_pool_stat_ops(fmt);
  dump_statfs_ops(fmt);
  dump_command_ops(fmt);
  fmt->close_section(); // requests object
}

void Objecter::dump_ops(Formatter *fmt) const
{
  fmt->open_array_section("ops");
  for (map<tid_t,Op*>::const_iterator p = ops.begin();
       p != ops.end();
       ++p) {
    Op *op = p->second;
    fmt->open_object_section("op");
    fmt->dump_unsigned("tid", op->tid);
    fmt->dump_stream("pg") << op->pgid;
    fmt->dump_int("osd", op->session ? op->session->osd : -1);
    fmt->dump_stream("last_sent") << op->stamp;
    fmt->dump_int("attempts", op->attempts);
    fmt->dump_stream("object_id") << op->base_oid;
    fmt->dump_stream("object_locator") << op->base_oloc;
    fmt->dump_stream("target_object_locator") << op->target_oloc;
    fmt->dump_stream("snapid") << op->snapid;
    fmt->dump_stream("snap_context") << op->snapc;
    fmt->dump_stream("mtime") << op->mtime;

    fmt->open_array_section("osd_ops");
    for (vector<OSDOp>::const_iterator it = op->ops.begin();
	 it != op->ops.end();
	 ++it) {
      fmt->dump_stream("osd_op") << *it;
    }
    fmt->close_section(); // osd_ops array

    fmt->close_section(); // op object
  }
  fmt->close_section(); // ops array
}

void Objecter::dump_linger_ops(Formatter *fmt) const
{
  fmt->open_array_section("linger_ops");
  for (map<uint64_t, LingerOp*>::const_iterator p = linger_ops.begin();
       p != linger_ops.end();
       ++p) {
    LingerOp *op = p->second;
    fmt->open_object_section("linger_op");
    fmt->dump_unsigned("linger_id", op->linger_id);
    fmt->dump_stream("pg") << op->pgid;
    fmt->dump_int("osd", op->session ? op->session->osd : -1);
    fmt->dump_stream("object_id") << op->oid;
    fmt->dump_stream("object_locator") << op->oloc;
    fmt->dump_stream("snapid") << op->snap;
    fmt->dump_stream("registered") << op->registered;
    fmt->close_section(); // linger_op object
  }
  fmt->close_section(); // linger_ops array
}

void Objecter::dump_command_ops(Formatter *fmt) const
{
  fmt->open_array_section("command_ops");
  for (map<uint64_t, CommandOp*>::const_iterator p = command_ops.begin();
       p != command_ops.end();
       ++p) {
    CommandOp *op = p->second;
    fmt->open_object_section("command_op");
    fmt->dump_unsigned("command_id", op->tid);
    fmt->dump_int("osd", op->session ? op->session->osd : -1);
    fmt->open_array_section("command");
    for (vector<string>::const_iterator q = op->cmd.begin(); q != op->cmd.end(); ++q)
      fmt->dump_string("word", *q);
    fmt->close_section();
    if (op->target_osd >= 0)
      fmt->dump_int("target_osd", op->target_osd);
    else
      fmt->dump_stream("target_pg") << op->target_pg;
    fmt->close_section(); // command_op object
  }
  fmt->close_section(); // command_ops array
}

void Objecter::dump_pool_ops(Formatter *fmt) const
{
  fmt->open_array_section("pool_ops");
  for (map<tid_t, PoolOp*>::const_iterator p = pool_ops.begin();
       p != pool_ops.end();
       ++p) {
    PoolOp *op = p->second;
    fmt->open_object_section("pool_op");
    fmt->dump_unsigned("tid", op->tid);
    fmt->dump_int("pool", op->pool);
    fmt->dump_string("name", op->name);
    fmt->dump_int("operation_type", op->pool_op);
    fmt->dump_unsigned("auid", op->auid);
    fmt->dump_unsigned("crush_rule", op->crush_rule);
    fmt->dump_stream("snapid") << op->snapid;
    fmt->dump_stream("last_sent") << op->last_submit;
    fmt->close_section(); // pool_op object
  }
  fmt->close_section(); // pool_ops array
}

void Objecter::dump_pool_stat_ops(Formatter *fmt) const
{
  fmt->open_array_section("pool_stat_ops");
  for (map<tid_t, PoolStatOp*>::const_iterator p = poolstat_ops.begin();
       p != poolstat_ops.end();
       ++p) {
    PoolStatOp *op = p->second;
    fmt->open_object_section("pool_stat_op");
    fmt->dump_unsigned("tid", op->tid);
    fmt->dump_stream("last_sent") << op->last_submit;

    fmt->open_array_section("pools");
    for (list<string>::const_iterator it = op->pools.begin();
	 it != op->pools.end();
	 ++it) {
      fmt->dump_string("pool", *it);
    }
    fmt->close_section(); // pool_op object

    fmt->close_section(); // pool_stat_op object
  }
  fmt->close_section(); // pool_stat_ops array
}

void Objecter::dump_statfs_ops(Formatter *fmt) const
{
  fmt->open_array_section("statfs_ops");
  for (map<tid_t, StatfsOp*>::const_iterator p = statfs_ops.begin();
       p != statfs_ops.end();
       ++p) {
    StatfsOp *op = p->second;
    fmt->open_object_section("statfs_op");
    fmt->dump_unsigned("tid", op->tid);
    fmt->dump_stream("last_sent") << op->last_submit;
    fmt->close_section(); // pool_stat_op object
  }
  fmt->close_section(); // pool_stat_ops array
}

Objecter::RequestStateHook::RequestStateHook(Objecter *objecter) :
  m_objecter(objecter)
{
}

bool Objecter::RequestStateHook::call(std::string command, cmdmap_t& cmdmap,
				      std::string format, bufferlist& out)
{
  Formatter *f = new_formatter(format);
  m_objecter->client_lock.Lock();
  m_objecter->dump_requests(f);
  m_objecter->client_lock.Unlock();
  f->flush(out);
  delete f;
  return true;
}

void Objecter::blacklist_self(bool set)
{
  ldout(cct, 10) << "blacklist_self " << (set ? "add" : "rm") << dendl;

  vector<string> cmd;
  cmd.push_back("{\"prefix\":\"osd blacklist\", ");
  if (set)
    cmd.push_back("\"blacklistop\":\"add\","); 
  else
    cmd.push_back("\"blacklistop\":\"rm\",");
  stringstream ss;
  ss << messenger->get_myaddr();
  cmd.push_back("\"addr\":\"" + ss.str() + "\"");

  MMonCommand *m = new MMonCommand(monc->get_fsid());
  m->cmd = cmd;

  monc->send_mon_message(m);
}

// commands

void Objecter::handle_command_reply(MCommandReply *m)
{
  map<tid_t,CommandOp*>::iterator p = command_ops.find(m->get_tid());
  if (p == command_ops.end()) {
    ldout(cct, 10) << "handle_command_reply tid " << m->get_tid() << " not found" << dendl;
    m->put();
    return;
  }

  CommandOp *c = p->second;
  if (!c->session ||
      m->get_connection() != c->session->con) {
    ldout(cct, 10) << "handle_command_reply tid " << m->get_tid() << " got reply from wrong connection "
		   << m->get_connection() << " " << m->get_source_inst() << dendl;
    m->put();
    return;
  }
  if (c->poutbl)
    c->poutbl->claim(m->get_data());
  _finish_command(c, m->r, m->rs);
  m->put();
}

int Objecter::_submit_command(CommandOp *c, tid_t *ptid)
{
  tid_t tid = ++last_tid;
  ldout(cct, 10) << "_submit_command " << tid << " " << c->cmd << dendl;
  c->tid = tid;
  command_ops[tid] = c;
  num_homeless_ops++;
  (void)recalc_command_target(c);

  if (c->session)
    _send_command(c);
  else
    maybe_request_map();
  if (c->map_check_error)
    _send_command_map_check(c);
  *ptid = tid;

  logger->set(l_osdc_command_active, command_ops.size());
  return 0;
}

int Objecter::recalc_command_target(CommandOp *c)
{
  OSDSession *s = NULL;
  c->map_check_error = 0;
  if (c->target_osd >= 0) {
    if (!osdmap->exists(c->target_osd)) {
      c->map_check_error = -ENOENT;
      c->map_check_error_str = "osd dne";
      return RECALC_OP_TARGET_OSD_DNE;
    }
    if (osdmap->is_down(c->target_osd)) {
      c->map_check_error = -ENXIO;
      c->map_check_error_str = "osd down";
      return RECALC_OP_TARGET_OSD_DOWN;
    }
    s = get_session(c->target_osd);
  } else {
    if (!osdmap->have_pg_pool(c->target_pg.pool())) {
      c->map_check_error = -ENOENT;
      c->map_check_error_str = "pool dne";
      return RECALC_OP_TARGET_POOL_DNE;
    }
    vector<int> acting;
    osdmap->pg_to_acting_osds(c->target_pg, acting);
    if (!acting.empty())
      s = get_session(acting[0]);
  }
  if (c->session != s) {
    ldout(cct, 10) << "recalc_command_target " << c->tid << " now " << c->session << dendl;
    if (s) {
      if (!c->session)
	num_homeless_ops--;
      c->session = s;
      s->command_ops.push_back(&c->session_item);
    } else {
      c->session = NULL;
      num_homeless_ops++;
    }
    return RECALC_OP_TARGET_NEED_RESEND;
  }
  ldout(cct, 20) << "recalc_command_target " << c->tid << " no change, " << c->session << dendl;
  return RECALC_OP_TARGET_NO_ACTION;
}

void Objecter::_send_command(CommandOp *c)
{
  ldout(cct, 10) << "_send_command " << c->tid << dendl;
  assert(c->session);
  assert(c->session->con);
  MCommand *m = new MCommand(monc->monmap.fsid);
  m->cmd = c->cmd;
  m->set_data(c->inbl);
  m->set_tid(c->tid);
  messenger->send_message(m, c->session->con);
  logger->inc(l_osdc_command_send);
}

void Objecter::_finish_command(CommandOp *c, int r, string rs)
{
  ldout(cct, 10) << "_finish_command " << c->tid << " = " << r << " " << rs << dendl;
  c->session_item.remove_myself();
  if (c->prs)
    *c->prs = rs;
  if (c->onfinish)
    c->onfinish->complete(r);
  command_ops.erase(c->tid);
  c->put();

  logger->set(l_osdc_command_active, command_ops.size());
}<|MERGE_RESOLUTION|>--- conflicted
+++ resolved
@@ -1339,7 +1339,6 @@
   return false;      // same primary (tho replicas may have changed)
 }
 
-<<<<<<< HEAD
 bool Objecter::op_should_be_paused(Op *op)
 {
   bool pauserd = osdmap->test_flag(CEPH_OSDMAP_PAUSERD);
@@ -1349,11 +1348,8 @@
          (op->flags & CEPH_OSD_FLAG_WRITE && pausewr);
 }
 
-int Objecter::recalc_op_target(Op *op)
-=======
 int64_t Objecter::get_object_hash_position(int64_t pool, const string& key,
 					   const string& ns)
->>>>>>> 29cc7229
 {
   const pg_pool_t *p = osdmap->get_pg_pool(pool);
   if (!p)
