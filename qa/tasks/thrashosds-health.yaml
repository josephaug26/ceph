--- conflicted
+++ resolved
@@ -30,13 +30,9 @@
       - out of quorum
       - noscrub
       - nodeep-scrub
-<<<<<<< HEAD
+      - Degraded data redundancy
       - is down
       - osds down
       - pg .*? is .*?degraded.*?, acting
       - pg .*? is stuck inactive for .*?m, current state .*?degraded.*?, last acting
-      - pg degraded
-=======
-      - Degraded data redundancy
-      - is down
->>>>>>> fe411156
+      - pg degraded